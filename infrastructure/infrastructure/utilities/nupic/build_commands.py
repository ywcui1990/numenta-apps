# ----------------------------------------------------------------------
# Numenta Platform for Intelligent Computing (NuPIC)
# Copyright (C) 2015, Numenta, Inc.  Unless you have purchased from
# Numenta, Inc. a separate commercial license for this software code, the
# following terms and conditions apply:
#
# This program is free software: you can redistribute it and/or modify
# it under the terms of the GNU Affero Public License version 3 as
# published by the Free Software Foundation.
#
# This program is distributed in the hope that it will be useful,
# but WITHOUT ANY WARRANTY; without even the implied warranty of
# MERCHANTABILITY or FITNESS FOR A PARTICULAR PURPOSE.
# See the GNU Affero Public License for more details.
#
# You should have received a copy of the GNU Affero Public License
# along with this program.  If not, see http://www.gnu.org/licenses.
#
# http://numenta.org/licenses/
# ----------------------------------------------------------------------

"""
  Commands for use by the NuPIC pipeline script
"""

import glob
import os
import re
import shutil
import sysconfig

from pkg_resources import resource_stream

import yaml

from infrastructure.utilities import git
from infrastructure.utilities.jenkins import (createOrReplaceResultsDir,
                                              createOrReplaceArtifactsDir)
from infrastructure.utilities import diagnostics
from infrastructure.utilities.env import addNupicCoreToEnv
from infrastructure.utilities.exceptions import (CommandFailedError,
                                                 NupicBuildFailed,
                                                 PipelineError)
from infrastructure.utilities.path import changeToWorkingDir
from infrastructure.utilities.cli import runWithOutput



DOXYFILE = "docs/Doxyfile"
INIT_FILE = "nupic/__init__.py"
VERSION_FILE = "VERSION"

g_config = yaml.load(resource_stream(__name__,
                                     "../../../conf/nupic/config.yaml"))



def fetchNuPIC(env, buildWorkspace, nupicRemote, nupicBranch, nupicSha, logger):
  """
    This method clones NuPIC repo if it is not present
    and checks out to required nupicBranch

    :param env: The environment which will be used before building.
    :param buildWorkspace: The workspace where NuPIC should be built
    :param nupicRemote: URL for NuPIC remote repository
    :param nupicBranch: The NuPIC branch which will be used to build
    :param nupicSha: NuPIC SHA used for current run.

    :raises infrastructure.utilities.exceptions.MissingSHAError:
      if the given SHA is not found.
  """
  try:
    with changeToWorkingDir(buildWorkspace):
      if not os.path.isdir(env["NUPIC"]):
        git.clone(nupicRemote, logger=logger)

    with changeToWorkingDir(env["NUPIC"]):
      git.fetch(nupicRemote, nupicBranch, logger=logger)
      git.resetHard(nupicSha, logger=logger)
  except CommandFailedError:
    logger.exception("NuPIC checkout failed with %s,"
                     " this sha might not exist.", nupicSha)



def isReleaseVersion(nupicBranch, nupicSha):
  """
    Check to see if this is a release version.

    :param nupicBranch: The NuPIC branch which will be used to build
    :param nupicSha: NuPIC SHA used for current run.

    :returns: True if nupicBranch and nupicSha are identical and match the
      pattern X.Y.Z (e.g., 0.2.3)
    :rtype: boolean
  """
  pattern = re.compile(r"\A\d+\.\d+\.\d+\Z")
  if nupicBranch == nupicSha and pattern.match(nupicSha):
    return True
  return False



def replaceInFile(fromValue, toValue, filePath):
  """
    Replaces old text with new text in a specified file.

    :param fromValue: Text to be replaced.
    :param toValue: New text.
    :param filePath: file that will be modified.
  """
  with open(filePath, "r") as f:
    contents = f.read()
  with open(filePath, "wb") as f:
    f.write(contents.replace(fromValue, toValue))



def getNuPICCoreDetails(env, nupicCoreRemote, nupicCoreSha):
  """
    Reads .nupic_modules to find nupic.core SHA and remote.

    :param env: The environment dict.

    :returns: A tuple consisting of `string` representing nupic.core remote
      and `string` representing nupicCoreSha
  """
  with changeToWorkingDir(env["NUPIC"]):
    core = {}
    execfile(".nupic_modules", {}, core)
  remote = core["NUPIC_CORE_REMOTE"] if not nupicCoreRemote else nupicCoreRemote
  committish = (
    core["NUPIC_CORE_COMMITISH"] if nupicCoreSha == "None" else nupicCoreSha)
  return remote, committish



def fetchNuPICCoreFromGH(buildWorkspace, nupicCoreRemote, nupicCoreSha, logger):
  """
    Fetch nupic.core from github

    :param buildWorkspace: The workspace where nupic.core should be built
    :param nupicCoreRemote: URL for nupic.core remote repository
    :param nupicCoreSha: The SHA of the nupic.core build that needs to be
      fetched

    :raises infrastructure.utilities.exceptions.MissingSHAError:
      if the given SHA is not found.
  """
  logger.info("Cloning nupic.core from GitHub.: {}".format(nupicCoreRemote))

  with changeToWorkingDir(buildWorkspace):
    if not os.path.isdir("nupic.core"):
      git.clone(nupicCoreRemote, logger=logger)

  nupicCoreDir = buildWorkspace + "/nupic.core"
  with changeToWorkingDir(nupicCoreDir):
    if nupicCoreSha:
      try:
        git.resetHard(nupicCoreSha, logger=logger)
      except CommandFailedError:
        logger.exception("nupic.core checkout failed with %s,"
                           " this sha might not exist.", nupicCoreSha)



def checkIfProjectExistsLocallyForSHA(project, sha, logger):
  """
    Check if project for a particular SHA has been built and cached locally.

    :param project: The project ( NuPIC or nupic.core )
    :param sha: The SHA of the project.

    :returns: True if project for a SHA exists locally.

    :rtype: boolean
  """
  logger.debug("Looking for %s locally.", project)
  return os.path.isdir("/var/build/%s/%s" % (project, sha))



def buildNuPICCore(env, nupicCoreSha, logger):
  """
    Builds nupic.core

    :param env: The environment which will be set before building.
    :param nupicCoreSha: The SHA which will be built.

    :raises infrastructure.utilities.exceptions.NupicBuildFailed:
      This exception is raised if build fails.
  """
  print "\n----------Building nupic.core------------"
  diagnostics.printEnv(env=env, logger=logger)
  with changeToWorkingDir(env["NUPIC_CORE_DIR"]):
    try:
      logger.debug("Building nupic.core SHA : %s ", nupicCoreSha)
<<<<<<< HEAD
      git.resetHard(nupicCoreSha, logger=logger)
      runWithOutput("mkdir -p build/scripts", env, logger)
=======
      git.resetHard(nupicCoreSha)
      runWithOutput("mkdir -p build/scripts", env=env, logger=logger)
>>>>>>> 1cdfb7f0
      with changeToWorkingDir("build/scripts"):
        libdir = sysconfig.get_config_var('LIBDIR')
        runWithOutput(("cmake ../../src -DCMAKE_INSTALL_PREFIX=../release "
                       "-DPYTHON_LIBRARY={}/libpython2.7.so").format(libdir),
                      env=env, logger=logger)
        runWithOutput("make -j 4", env=env, logger=logger)
        runWithOutput("make install", env=env, logger=logger)

      # need to remove this folder to allow the caching process to work
      shutil.rmtree("external/linux32arm")

      # build the distributions
      command = "python setup.py install --force"
      # Building on jenkins, not local
      if "JENKINS_HOME" in os.environ:
        command += " bdist_wheel bdist_egg upload -r numenta-pypi"
      runWithOutput(command=command, env=env, logger=logger)
    except CommandFailedError:
      raise NupicBuildFailed("nupic.core building failed.Exiting")
    except:
      raise PipelineError("nupic.core building failed due to unknown reason.")
    else:
      logger.info("nupic.core building was successful.")



# TODO Refactor and fix the cyclic calls between fullBuild() and buildNuPIC()
# Fix https://jira.numenta.com/browse/TAUR-749
def buildNuPIC(env, logger):
  """
    Builds NuPIC

    :param env: The environment which will be set before building

    :raises infrastructure.utilities.exceptions.NupicBuildFailed:
      This exception is raised if build fails.
  """
  print "\n----------Building NuPIC------------"
  diagnostics.printEnv(env=env, logger=logger)

  # Build
  with changeToWorkingDir(env["NUPIC"]):
    try:
      try:
        shutil.rmtree("build")
      except OSError:
        # didn't exist, so just pass
        pass
<<<<<<< HEAD

      # install requirements
      command = ("pip", "install", "--install-option=--prefix=%s" % env["NTA"],
                 "--requirement", "external/common/requirements.txt")

      runWithOutput(command=command, env=env, logger=logger)
      # need to remove this folder for wheel build to work
      shutil.rmtree("external/linux32arm")

      # build the wheel
      command = ["python", "setup.py", "bdist_wheel", "bdist_egg",
                 "--nupic-core-dir=%s" % os.path.join(env["NUPIC_CORE_DIR"],
                                                      "build", "release")]
      # Building on jenkins, not local
      if "JENKINS_HOME" in env:
        command.extend(["upload", "-r", "numenta-pypi"])
=======
      # need to remove this folder to allow the caching process to work
      shutil.rmtree("external/linux32arm")

      # build the distributions
      command = ("python setup.py install bdist_wheel bdist_egg "
                 "--nupic-core-dir=%s" % os.path.join(env["NUPIC_CORE_DIR"],
                                                      "build", "release"))
      # Building on jenkins, not local
      if "JENKINS_HOME" in os.environ:
        command += " upload -r numenta-pypi"
>>>>>>> 1cdfb7f0

      runWithOutput(command=command, env=env, logger=logger)
    except:
      logger.exception("Failed while building nupic")
      raise NupicBuildFailed("NuPIC building failed.")
    else:
      open("nupic.stamp", "a").close()
      logger.debug("NuPIC building was successful.")



def runTests(env, logger):
  """
    Runs NuPIC tests.

    :param env: The environment which will be set for runnung tests.

    :raises: infrastructure.utilities.exceptions.NupicBuildFailed:
      if the given SHA is not found.
  """
  logger.debug("Running NuPIC Tests.")
  with changeToWorkingDir(env["NUPIC"]):
    try:
      runWithOutput("bin/py_region_test", env=env, logger=logger)
      testCommand = "scripts/run_nupic_tests -u --coverage --results xml"
      runWithOutput(testCommand, env=env, logger=logger)
    except:
      logger.exception("NuPIC Tests have failed.")
      raise
    else:
      resultFile = glob.glob("%s/tests/results/xunit/*/*.xml" % env["NUPIC"])[0]
      logger.debug("Copying results to results folder.")
      shutil.move(resultFile, createOrReplaceResultsDir())
      logger.info("NuPIC tests have passed")



def createTextFile(fileName, fileContents):
  """
    Creates file and write the text to it.

    :param fileName: Name of the file to be created
    :param fileContents: Contents of the file
    :raises IOError: if there's a problem accessing the file
  """
  with open(fileName, "w") as fHandle:
    fHandle.write(fileContents)



def cacheNuPIC(env, nupicSha, logger):
  """
    Caches a green build of NuPIC to /var/build/nupic/<SHA>

    :param env: The environment dict
    :param nupicSha: A `string` representing SHA.
  """
  cachedPath = "/var/build/nupic/%s" % nupicSha
  if not os.path.isdir(cachedPath):
    try:
      logger.info("Caching NuPIC to %s", cachedPath)
      shutil.copytree(env["NUPIC"], cachedPath)

      wheelDir = env["NUPIC"] + "/dist"
      wheelFile = glob.glob("%s/*.whl" % wheelDir)[0]
      wheelFileName = os.path.basename(wheelFile)
      contents = nupicSha + ":" + wheelFileName

<<<<<<< HEAD
      createTextFileAndUpload("nupic-package-version.txt", contents, fileDir,
                              s3Folder, logger)
      createTextFileAndUpload(nupicSha, wheelFileName, fileDir, s3Folder,
                              logger)

      artifactsDir = createOrReplaceArtifactsDir(logger=logger)

      shutil.move("nupic-package-version.txt", artifactsDir)
      with open("nupicSHA.txt", "w") as fHandle:
        fHandle.write(nupicSha)
      shutil.move("nupicSHA.txt", artifactsDir)

=======
      createTextFile(fileName="nupic-package-version.txt",
                     fileContents=contents)
      createTextFile(fileName="nupicSHA.txt",
                     fileContents=nupicSha)
      shutil.move("nupic-package-version.txt", ARTIFACTS_DIR)
      shutil.move("nupicSHA.txt", ARTIFACTS_DIR)
>>>>>>> 1cdfb7f0
    except:
      logger.exception("Caching NuPIC failed.")
      raise
    else:
      logger.info("NuPIC cached locally.")
  else:
    logger.debug("Cached NuPIC already exists.")



def cacheNuPICCore(buildWorkspace, nupicCoreSha, logger):
  """
    Caches nupic.core to /var/build/NuPIC.core/<SHA>

    :param buildWorkspace: The buildWorkspace were nupic.core is built
    :param nupicSha: A `string` representing SHA
    :param logger: initialized logger

    :raises CommandFailedError: if the tar process fails before upload.
  """
  cachedPath = "/var/build/nupic.core/%s" % nupicCoreSha

  if not os.path.isdir(cachedPath):
    logger.info("Caching nupic.core to %s", cachedPath)

    with changeToWorkingDir(buildWorkspace):
      shutil.copytree("nupic.core", ("/var/build/nupic.core/%s/nupic.core" %
                                     nupicCoreSha))
  else:
    logger.debug("Cached nupic.core already exists.")



def installNuPICWheel(env, installDir, wheelFilePath, logger):
  """
  Install a NuPIC Wheel to a specified location.

  :param env: The environment dict
  :param installDir: The root folder to install to. NOTE: pip will automatically
    create lib/pythonX.Y/site-packages and bin folders to install libraries
    and executables to. Make sure both of those sub-folder locations are already
    on your PYTHONPATH and PATH respectively.
  :param wheelFilePath: location of the NuPIC wheel that will be installed
  :param logger: initialized logger object
  """
  try:
    if installDir is None:
      raise PipelineError("Please provide NuPIC install directory.")
    logger.debug("Installing %s to %s", wheelFilePath, installDir)
    pipCommand = ("pip install %s --install-option=--prefix=%s" %
                  (wheelFilePath, installDir))
    runWithOutput(pipCommand, env=env, logger=logger)

  except:
    logger.exception("Failed to install NuPIC wheel")
    raise CommandFailedError("Installing NuPIC wheel failed.")
  else:
    logger.debug("NuPIC wheel installed successfully.")



# TODO Refactor and fix the cyclic calls between fullBuild() and buildNuPIC()
# Fix https://jira.numenta.com/browse/TAUR-749
def fullBuild(env, buildWorkspace, nupicRemote, nupicBranch, nupicSha,
  nupicCoreRemote, nupicCoreSha, logger):
  """
    Run a full build of the NuPIC pipeline, including validating and, if
    necessary, installing nupic.core
  """
  fetchNuPIC(env, buildWorkspace, nupicRemote, nupicBranch, nupicSha, logger)

  # If this is a release version, then update __init__.py with the right
  # version number. This will ensure the proper version number is tagged in
  # the wheel file
  if isReleaseVersion(nupicBranch, nupicSha):
    with changeToWorkingDir(os.path.join(buildWorkspace, "nupic")):
      with open(VERSION_FILE, "r") as f:
        devVersion = f.read().strip()
      for targetFile in [VERSION_FILE, DOXYFILE, INIT_FILE]:
        logger.debug("\tUpdating %s...", targetFile)
        replaceInFile(devVersion, nupicSha, targetFile)

  nupicCoreRemote, nupicCoreSha = getNuPICCoreDetails(env=env,
                                                nupicCoreRemote=nupicCoreRemote,
                                                nupicCoreSha=nupicCoreSha)

  boolBuildNupicCore = False
  nupicCoreDir = ""
  if checkIfProjectExistsLocallyForSHA("nupic.core", nupicCoreSha, logger):
    nupicCoreDir = "/var/build/nupic.core/%s/nupic.core" % nupicCoreSha
    logger.debug("Found local nupic.core at: %s", nupicCoreDir)
  else:
    logger.debug("Did not find nupic.core locally.")
    fetchNuPICCoreFromGH(buildWorkspace, nupicCoreRemote, nupicCoreSha,
                         logger)
    nupicCoreDir = "%s/nupic.core" % buildWorkspace
    logger.debug("Building nupic.core at: %s", nupicCoreDir)
    boolBuildNupicCore = True

  addNupicCoreToEnv(env, nupicCoreDir)
  if boolBuildNupicCore:
    buildNuPICCore(env, nupicCoreSha, logger)

  buildNuPIC(env, logger)
  installDir = os.path.join(env["NUPIC"], "build/release")
  wheelFilePath = glob.glob("%s/dist/*.whl" % env["NUPIC"])[0]
  installNuPICWheel(env, installDir, wheelFilePath, logger)
  runTests(env, logger)

  # Cache NuPIC
  cacheNuPIC(env=env, nupicSha=nupicSha, logger=logger)

  # Cache nupic.core
  cacheNuPICCore(buildWorkspace=buildWorkspace,
                 nupicCoreSha=nupicCoreSha,
                 logger=logger)<|MERGE_RESOLUTION|>--- conflicted
+++ resolved
@@ -195,13 +195,8 @@
   with changeToWorkingDir(env["NUPIC_CORE_DIR"]):
     try:
       logger.debug("Building nupic.core SHA : %s ", nupicCoreSha)
-<<<<<<< HEAD
       git.resetHard(nupicCoreSha, logger=logger)
-      runWithOutput("mkdir -p build/scripts", env, logger)
-=======
-      git.resetHard(nupicCoreSha)
       runWithOutput("mkdir -p build/scripts", env=env, logger=logger)
->>>>>>> 1cdfb7f0
       with changeToWorkingDir("build/scripts"):
         libdir = sysconfig.get_config_var('LIBDIR')
         runWithOutput(("cmake ../../src -DCMAKE_INSTALL_PREFIX=../release "
@@ -250,7 +245,6 @@
       except OSError:
         # didn't exist, so just pass
         pass
-<<<<<<< HEAD
 
       # install requirements
       command = ("pip", "install", "--install-option=--prefix=%s" % env["NTA"],
@@ -267,18 +261,6 @@
       # Building on jenkins, not local
       if "JENKINS_HOME" in env:
         command.extend(["upload", "-r", "numenta-pypi"])
-=======
-      # need to remove this folder to allow the caching process to work
-      shutil.rmtree("external/linux32arm")
-
-      # build the distributions
-      command = ("python setup.py install bdist_wheel bdist_egg "
-                 "--nupic-core-dir=%s" % os.path.join(env["NUPIC_CORE_DIR"],
-                                                      "build", "release"))
-      # Building on jenkins, not local
-      if "JENKINS_HOME" in os.environ:
-        command += " upload -r numenta-pypi"
->>>>>>> 1cdfb7f0
 
       runWithOutput(command=command, env=env, logger=logger)
     except:
@@ -347,7 +329,6 @@
       wheelFileName = os.path.basename(wheelFile)
       contents = nupicSha + ":" + wheelFileName
 
-<<<<<<< HEAD
       createTextFileAndUpload("nupic-package-version.txt", contents, fileDir,
                               s3Folder, logger)
       createTextFileAndUpload(nupicSha, wheelFileName, fileDir, s3Folder,
@@ -360,14 +341,6 @@
         fHandle.write(nupicSha)
       shutil.move("nupicSHA.txt", artifactsDir)
 
-=======
-      createTextFile(fileName="nupic-package-version.txt",
-                     fileContents=contents)
-      createTextFile(fileName="nupicSHA.txt",
-                     fileContents=nupicSha)
-      shutil.move("nupic-package-version.txt", ARTIFACTS_DIR)
-      shutil.move("nupicSHA.txt", ARTIFACTS_DIR)
->>>>>>> 1cdfb7f0
     except:
       logger.exception("Caching NuPIC failed.")
       raise
