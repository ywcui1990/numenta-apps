--- conflicted
+++ resolved
@@ -197,10 +197,6 @@
   with changeToWorkingDir(env["NUPIC_CORE_DIR"]):
     try:
       logger.debug("Building nupic.core SHA : %s ", nupicCoreSha)
-<<<<<<< HEAD
-      git.resetHard(nupicCoreSha, logger=logger)
-      runWithOutput(command="mkdir -p build/scripts", env=env, logger=logger)
-=======
       git.resetHard(nupicCoreSha)
       mkdirp("build/scripts")
 
@@ -209,7 +205,6 @@
                              "--install-option=--prefix=%s "
                              "--ignore-installed" % buildWorkspace),
                             env=env, logger=logger)
->>>>>>> master
       with changeToWorkingDir("build/scripts"):
         libdir = sysconfig.get_config_var('LIBDIR')
         runWithOutput(("cmake ../../src -DCMAKE_INSTALL_PREFIX=../release "
@@ -307,7 +302,7 @@
     finally:
       resultFile = glob.glob("%s/tests/results/xunit/*/*.xml" % env["NUPIC"])[0]
       logger.debug("Copying results to results folder.")
-      shutil.move(resultFile, createOrReplaceResultsDir())
+      shutil.move(resultFile, createOrReplaceResultsDir(logger=logger))
 
 
 
