// Copyright © 2016, Numenta, Inc. Unless you have purchased from
// Numenta, Inc. a separate commercial license for this software code, the
// following terms and conditions apply:
//
// This program is free software: you can redistribute it and/or modify it under
// the terms of the GNU Affero Public License version 3 as published by the
// Free Software Foundation.
//
// This program is distributed in the hope that it will be useful, but WITHOUT
// ANY WARRANTY; without even the implied warranty of MERCHANTABILITY or FITNESS
// FOR A PARTICULAR PURPOSE. See the GNU Affero Public License for more details.
//
// You should have received a copy of the GNU Affero Public License along with
// this program. If not, see http://www.gnu.org/licenses.
//
// http://numenta.org/licenses/

import connectToStores from 'fluxible-addons-react/connectToStores';
import Dygraph from 'dygraphs';
import React from 'react';

import AnomalyBarChart from '../lib/Dygraphs/AnomalyBarChartUnderlay';
import Chart from './Chart';
import {DATA_FIELD_INDEX} from '../lib/Constants';
import MetricStore from '../stores/MetricStore';
import MetricDataStore from '../stores/MetricDataStore';
import ModelStore from '../stores/ModelStore';
import ModelDataStore from '../stores/ModelDataStore';
import RangeSelectorBarChart from '../lib/Dygraphs/RangeSelectorBarChartPlugin';

const {DATA_INDEX_TIME, DATA_INDEX_VALUE} = DATA_FIELD_INDEX;


/**
 * React Component for sending Model Data from Model component to
 *  Chart component.
 */
@connectToStores([MetricStore, MetricDataStore, ModelStore, ModelDataStore],
  (context, props) => {
    let metric = context.getStore(MetricStore).getMetric(props.modelId);
    let metricData = context.getStore(MetricDataStore).getData(props.modelId);
    let model = context.getStore(ModelStore).getModel(props.modelId);
    let modelData = context.getStore(ModelDataStore).getData(props.modelId);
    return {metric, metricData, model, modelData};
  }
)
export default class ModelData extends React.Component {

  static get contextTypes() {
    return {
      getConfigClient: React.PropTypes.func,
      getStore: React.PropTypes.func,
      muiTheme: React.PropTypes.object
    };
  }

  static get propTypes() {
    return {
      modelId: React.PropTypes.string.isRequired,
      showNonAgg: React.PropTypes.bool
    };
  }

  constructor(props, context) {
    super(props, context);
    this._config = this.context.getConfigClient();

    let muiTheme = this.context.muiTheme;
    let displayPointCount = this._config.get('chart:points');

    this._anomalyBarWidth = Math.round(displayPointCount / 16, 10);
    this._anomalyValueHeight = 1.0;

    // Dygraphs Chart Options: Global and per-Series/Axis settings.
    this._chartOptions = {
      // Dygraphs global chart options
      options: {
        axisLineColor: muiTheme.rawTheme.palette.accent4Color,
        connectSeparatedPoints: true,  // required for raw+agg overlay
<<<<<<< HEAD
        includeZero: true,
=======
        highlightCircleSize: 0,
        legend: 'never',
        includeZero: true,
        interactionModel: Dygraph.Interaction.dragIsPanInteractionModel,
>>>>>>> e33a89a2
        plugins: [RangeSelectorBarChart],
        rangeSelectorPlotFillColor: muiTheme.rawTheme.palette.primary1FadeColor,
        rangeSelectorPlotStrokeColor: muiTheme.rawTheme.palette.primary1Color,
        showRangeSelector: true,
        underlayCallback: AnomalyBarChart.bind(null, this),
        yRangePad: 0
      },

      // main value data chart line (could be either Raw OR Aggregated data)
      value: {
        labels: ['Time', 'Value'],
        axes: {
          x: {drawGrid: false},
          y: {
            axisLabelWidth: 0,
            drawGrid: false,
            ticker: this._valueTicker.bind(this)
          }
        },
        series: {
          Value: {
            axis: 'y',
            color: muiTheme.rawTheme.palette.primary2Color,  // dark blue
            independentTicks: true,
            showInRangeSelector: true,  // plot alone in range selector
            strokeWidth: 2
          }
        }
      },

      // non-aggregated line chart overlay on top of aggregated data line chart
      raw: {
        labels: ['NonAggregated'],
        axes: {
          y2: {
            axisLabelWidth: 0,
            drawGrid: false,
            drawAxis: false
          }
        },
        series: {
          NonAggregated: {
            axis: 'y2',
            color: muiTheme.rawTheme.palette.primary1Color,  // light blue
            independentTicks: false,
            showInRangeSelector: null,
            strokeWidth: 2
          }
        }
      }
    }; // chartOptions
  } // constructor

  /**
   * Transform two indepdent time-series datasets into a single Dygraphs
   *  data matrix, overlaid on top of each other.
   * @param {Array} dataSeries - Input Dygraph data series matrix for overlay.
   * @param {Array} metricData - Input data record list, raw metric data.
   * @returns {Array} - Output Dygraph Multi-dimensional array matrix Data
   *                    Series for charting: data[ts][series].
   * @see http://dygraphs.com/tests/independent-series.html
   */
  _overlayDataSeries(dataSeries, metricData) {
    let dataId = 0;
    let dataStamp = dataSeries[dataId][DATA_INDEX_TIME];
    let newData = [];

    metricData.forEach((item, rowid) => {
      let metricStamp = item[DATA_INDEX_TIME];
      if (metricStamp.getTime() < dataStamp.getTime()) {
        // merge in raw metric data record
        newData.push([metricStamp, null, item[DATA_INDEX_VALUE]]);
      } else {
        // merge in agg+anom data record
        let aggregate = dataSeries[dataId][DATA_INDEX_VALUE];
        newData.push([dataStamp, aggregate, null]);
        if (dataId < dataSeries.length - 1) {
          dataId++; // increment pointer to data[]
          dataStamp = dataSeries[dataId][DATA_INDEX_TIME];
        }
      }
    });

    return newData;
  }

  /**
   * Dygraph callback used to generate value tick marks on Y axis.
   * @param {Number} fromValue -
   * @param {Number} toValue -
   * @param {Number} pixels - Length of the axis in pixels
   * @param {function(string):*} opts - Function mapping from option name
   *                                  to value, e.g. opts('labelsKMB')
   * @param {Dygraph} dygraph -
   * @param {Array} vals - generate labels for these data values
   * @return {Array} - [ { v: tick1_v, label: tick1_label[, label_v: label_v1] },
   *                    { v: tick2_v, label: tick2_label[, label_v: label_v2] },
   *                    ...]
   * @see node_modules/dygraphs/dygraph-tickers.js
   */
  _valueTicker(fromValue, toValue, pixels, opts, dygraph, vals) {
    const NUMBER_OF_Y_LABELS = 3;
    let ticks = [];
    let interval = (toValue - fromValue) / NUMBER_OF_Y_LABELS;
    let decimals = 0;
    let i = 0;
    let label, val;

    if (interval > 0) {
      if (interval < 1) {
        decimals = Math.ceil(-Math.log(interval)/Math.LN10);
      }
      for (i=0; i<=NUMBER_OF_Y_LABELS; i++) {
        val = fromValue + (i * interval);
        label = new Number(val.toFixed(decimals)).toLocaleString();
        ticks.push({v: val, label});
      }
    } else {
      label = new Number(fromValue.toFixed(decimals)).toLocaleString();
      ticks.push({v: fromValue, label});
    }

    return ticks;
  }

  shouldComponentUpdate(nextProps, nextState) {
    let {model, modelData, showNonAgg} = this.props;

    // allow chart to switch between "show non-agg data" toggle states
    if (showNonAgg !== nextProps.showNonAgg) {
      return true;
    }

    // Only update if the model is visible and model data has changed
    if (model.visible && modelData.data.length) {
      return modelData.modified !== nextProps.modelData.modified;
    }

    return true;
  }

  render() {
    let {metric, metricData, model, modelData, showNonAgg} = this.props;
    let {options, raw, value} = this._chartOptions;
    let {axes, labels, series} = value;
    let metaData = {metric, model};
    let data = [];  // actual matrix of data to plot w/dygraphs

    // 1. Raw metric data on Series 1
    if (metricData.length) {
      data = Array.from(metricData);
      metaData.metric.dataSize = metricData.length;
    }
    // 2. Model anomaly data on Underlay
    if (modelData.data.length) {
      options.modelData = modelData.data;
      metaData.model.dataSize = modelData.data.length;

      // 2a. Aggregated Model metric data on Series 1
      if (model.aggregated) {
        data = Array.from(modelData.data).map((item) => item.slice(0, 2));
      }
    }
    // 3. Overlay: Aggregated on Series 1. Raw on Series 2.
    if (modelData.data.length && showNonAgg) {
      // switch to use merged array
      data = this._overlayDataSeries(data, metricData);

      // Format non-aggregated overlay series
      labels = labels.concat(raw.labels);
      Object.assign(axes, raw.axes);
      Object.assign(series, raw.series);
    }

    // RENDER
    Object.assign(options, {axes, labels, series});
    return (
      <Chart data={data} metaData={metaData} options={options} />
    );
  }

}<|MERGE_RESOLUTION|>--- conflicted
+++ resolved
@@ -77,14 +77,8 @@
       options: {
         axisLineColor: muiTheme.rawTheme.palette.accent4Color,
         connectSeparatedPoints: true,  // required for raw+agg overlay
-<<<<<<< HEAD
-        includeZero: true,
-=======
-        highlightCircleSize: 0,
-        legend: 'never',
         includeZero: true,
         interactionModel: Dygraph.Interaction.dragIsPanInteractionModel,
->>>>>>> e33a89a2
         plugins: [RangeSelectorBarChart],
         rangeSelectorPlotFillColor: muiTheme.rawTheme.palette.primary1FadeColor,
         rangeSelectorPlotStrokeColor: muiTheme.rawTheme.palette.primary1Color,
