// Copyright © 2015, Numenta, Inc. Unless you have purchased from
// Numenta, Inc. a separate commercial license for this software code, the
// following terms and conditions apply:
//
// This program is free software: you can redistribute it and/or modify it under
// the terms of the GNU Affero Public License version 3 as published by the
// Free Software Foundation.
//
// This program is distributed in the hope that it will be useful, but WITHOUT
// ANY WARRANTY; without even the implied warranty of MERCHANTABILITY or FITNESS
// FOR A PARTICULAR PURPOSE. See the GNU Affero Public License for more details.
//
// You should have received a copy of the GNU Affero Public License along with
// this program. If not, see http://www.gnu.org/licenses.
//
// http://numenta.org/licenses/

import {ACTIONS} from '../lib/Constants';
import LoadMetricDataAction from './LoadMetricData';


/**
 * Show model
 * @param {FluxibleContext} actionContext - The action context.
 * @param {String} modelId - Unique modelId to show.
 */
export default function (actionContext, modelId) {
<<<<<<< HEAD
  actionContext.dispatch(ACTIONS.SHOW_MODEL, modelId);
  return actionContext.executeAction(LoadMetricDataAction, modelId);
=======
  return actionContext.dispatch(ACTIONS.SHOW_MODEL, modelId);
>>>>>>> 6af139b0
}<|MERGE_RESOLUTION|>--- conflicted
+++ resolved
@@ -21,14 +21,11 @@
 
 /**
  * Show model
- * @param {FluxibleContext} actionContext - The action context.
- * @param {String} modelId - Unique modelId to show.
+ * @param  {FluxibleContext} actionContext - The action context
+ * @param  {string} modelId - The model to show.
+ *                            Must be in the {@link ModelStore}
  */
 export default function (actionContext, modelId) {
-<<<<<<< HEAD
   actionContext.dispatch(ACTIONS.SHOW_MODEL, modelId);
   return actionContext.executeAction(LoadMetricDataAction, modelId);
-=======
-  return actionContext.dispatch(ACTIONS.SHOW_MODEL, modelId);
->>>>>>> 6af139b0
 }