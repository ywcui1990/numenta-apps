--- conflicted
+++ resolved
@@ -270,15 +270,6 @@
 * Manual access to LevelDB file database from
   [Lev](https://github.com/hij1nx/lev) command-line tool (Mac OS/X):
   * `` `npm bin`/lev $HOME/Library/Application\ Support/unicorn/database/ ``
-<<<<<<< HEAD
-* Sometimes `node_modules/` directory can become corrupted, try cleaning and
-  reinstalling: `npm run clean ; npm run check`
-=======
-* Make sure to update packages often, especially after pulling an update into
-  your branch:
-  * `npm run check`
-  * `pip list --outdated`
->>>>>>> 70b1939f
 * Remember, this is cross-platform. We need to support all main operating
   systems! Windows has no environment variables, etc. Paths should not be
   defined manually, but use the `path` library helper instead.
