// !$*UTF8*$!
{
	archiveVersion = 1;
	classes = {
	};
	objectVersion = 46;
	objects = {

/* Begin PBXBuildFile section */
		236016D11BCFDCD200AF82FE /* TwitterHeaderCell.swift in Sources */ = {isa = PBXBuildFile; fileRef = 236016D01BCFDCD200AF82FE /* TwitterHeaderCell.swift */; settings = {ASSET_TAGS = (); }; };
		236016D31BD00A9500AF82FE /* Appearence.swift in Sources */ = {isa = PBXBuildFile; fileRef = 236016D21BD00A9500AF82FE /* Appearence.swift */; settings = {ASSET_TAGS = (); }; };
		236989821BA919C200EA4FB5 /* MarketCalendar.swift in Sources */ = {isa = PBXBuildFile; fileRef = 236989811BA919C200EA4FB5 /* MarketCalendar.swift */; };
		236D00471BBC2C4C00782B36 /* TwitterViewController.swift in Sources */ = {isa = PBXBuildFile; fileRef = 236D00461BBC2C4C00782B36 /* TwitterViewController.swift */; };
		237CDC421BAB3C9E00AAF305 /* createdb.sql in Resources */ = {isa = PBXBuildFile; fileRef = 237CDC411BAB3C9E00AAF305 /* createdb.sql */; };
		238055801BBEE7190048E214 /* TutorialController.swift in Sources */ = {isa = PBXBuildFile; fileRef = 2380557F1BBEE7190048E214 /* TutorialController.swift */; };
		238055821BBEE88D0048E214 /* TutorialPageController.swift in Sources */ = {isa = PBXBuildFile; fileRef = 238055811BBEE88D0048E214 /* TutorialPageController.swift */; };
		238055C21BBEED020048E214 /* ModelController.swift in Sources */ = {isa = PBXBuildFile; fileRef = 238055C11BBEED020048E214 /* ModelController.swift */; };
		23AB22FE1BA75F170091A5E6 /* Main.storyboard in Resources */ = {isa = PBXBuildFile; fileRef = 23AB22FC1BA75F170091A5E6 /* Main.storyboard */; };
		23AB23001BA75F170091A5E6 /* Assets.xcassets in Resources */ = {isa = PBXBuildFile; fileRef = 23AB22FF1BA75F170091A5E6 /* Assets.xcassets */; };
		23AB23031BA75F170091A5E6 /* LaunchScreen.storyboard in Resources */ = {isa = PBXBuildFile; fileRef = 23AB23011BA75F170091A5E6 /* LaunchScreen.storyboard */; };
		23AB230E1BA75F170091A5E6 /* TaurusTests.swift in Sources */ = {isa = PBXBuildFile; fileRef = 23AB230D1BA75F170091A5E6 /* TaurusTests.swift */; };
		23AB23191BA75F170091A5E6 /* TaurusUITests.swift in Sources */ = {isa = PBXBuildFile; fileRef = 23AB23181BA75F170091A5E6 /* TaurusUITests.swift */; };
		23AD4EC31BB2FE080041D650 /* AppConfig.swift in Sources */ = {isa = PBXBuildFile; fileRef = 23AD4EC21BB2FE080041D650 /* AppConfig.swift */; };
		23AD4EC51BB2FEC00041D650 /* README.txt in Resources */ = {isa = PBXBuildFile; fileRef = 23AD4EC41BB2FEC00041D650 /* README.txt */; };
		23AD4F161BB31B8D0041D650 /* InstanceViewController.swift in Sources */ = {isa = PBXBuildFile; fileRef = 23AD4F131BB31B8D0041D650 /* InstanceViewController.swift */; };
		23AD4F181BB31BDC0041D650 /* TimeSliderView.swift in Sources */ = {isa = PBXBuildFile; fileRef = 23AD4F171BB31BDC0041D650 /* TimeSliderView.swift */; };
		23AD4F1A1BB31C640041D650 /* AppDelegate.swift in Sources */ = {isa = PBXBuildFile; fileRef = 23AD4F191BB31C640041D650 /* AppDelegate.swift */; };
		23AD4F1D1BB37DF70041D650 /* LineChartView.swift in Sources */ = {isa = PBXBuildFile; fileRef = 23AD4F1C1BB37DF70041D650 /* LineChartView.swift */; };
		23AD4F1F1BB3AA590041D650 /* InstanceDetailsViewController.swift in Sources */ = {isa = PBXBuildFile; fileRef = 23AD4F1E1BB3AA590041D650 /* InstanceDetailsViewController.swift */; };
		23AD78F61BA77731003FBEF4 /* TarausApplication.swift in Sources */ = {isa = PBXBuildFile; fileRef = 23AD78F51BA77731003FBEF4 /* TarausApplication.swift */; };
		23AD790B1BA778B3003FBEF4 /* AggregationType.swift in Sources */ = {isa = PBXBuildFile; fileRef = 23AD78F91BA778B3003FBEF4 /* AggregationType.swift */; };
		23AD790C1BA778B3003FBEF4 /* Annotation.swift in Sources */ = {isa = PBXBuildFile; fileRef = 23AD78FA1BA778B3003FBEF4 /* Annotation.swift */; };
		23AD790D1BA778B3003FBEF4 /* CoreDatabase.swift in Sources */ = {isa = PBXBuildFile; fileRef = 23AD78FB1BA778B3003FBEF4 /* CoreDatabase.swift */; };
		23AD790E1BA778B3003FBEF4 /* CoreDatabaseImpl.swift in Sources */ = {isa = PBXBuildFile; fileRef = 23AD78FC1BA778B3003FBEF4 /* CoreDatabaseImpl.swift */; };
		23AD790F1BA778B3003FBEF4 /* CoreDataFactory.swift in Sources */ = {isa = PBXBuildFile; fileRef = 23AD78FD1BA778B3003FBEF4 /* CoreDataFactory.swift */; };
		23AD79101BA778B3003FBEF4 /* CoreDataFactoryImpl.swift in Sources */ = {isa = PBXBuildFile; fileRef = 23AD78FE1BA778B3003FBEF4 /* CoreDataFactoryImpl.swift */; };
		23AD79111BA778B3003FBEF4 /* Instance.swift in Sources */ = {isa = PBXBuildFile; fileRef = 23AD78FF1BA778B3003FBEF4 /* Instance.swift */; };
		23AD79121BA778B3003FBEF4 /* InstanceData.swift in Sources */ = {isa = PBXBuildFile; fileRef = 23AD79001BA778B3003FBEF4 /* InstanceData.swift */; };
		23AD79131BA778B3003FBEF4 /* Metric.swift in Sources */ = {isa = PBXBuildFile; fileRef = 23AD79011BA778B3003FBEF4 /* Metric.swift */; };
		23AD79141BA778B3003FBEF4 /* MetricData.swift in Sources */ = {isa = PBXBuildFile; fileRef = 23AD79021BA778B3003FBEF4 /* MetricData.swift */; };
		23AD79151BA778B3003FBEF4 /* Notification.swift in Sources */ = {isa = PBXBuildFile; fileRef = 23AD79031BA778B3003FBEF4 /* Notification.swift */; };
		23AD79161BA778B3003FBEF4 /* SQLiteHelper.swift in Sources */ = {isa = PBXBuildFile; fileRef = 23AD79041BA778B3003FBEF4 /* SQLiteHelper.swift */; };
		23AD79171BA778B3003FBEF4 /* SwiftyJSON.swift in Sources */ = {isa = PBXBuildFile; fileRef = 23AD79051BA778B3003FBEF4 /* SwiftyJSON.swift */; };
		23AD79181BA778B3003FBEF4 /* GrokClient.swift in Sources */ = {isa = PBXBuildFile; fileRef = 23AD79071BA778B3003FBEF4 /* GrokClient.swift */; };
		23AD79191BA778B3003FBEF4 /* GrokClientFactory.swift in Sources */ = {isa = PBXBuildFile; fileRef = 23AD79081BA778B3003FBEF4 /* GrokClientFactory.swift */; };
		23AD791A1BA778B3003FBEF4 /* DataUtils.swift in Sources */ = {isa = PBXBuildFile; fileRef = 23AD790A1BA778B3003FBEF4 /* DataUtils.swift */; };
		23BF792A1BB4C67D0025E996 /* MetricAnomalyChartData.swift in Sources */ = {isa = PBXBuildFile; fileRef = 23BF79291BB4C67D0025E996 /* MetricAnomalyChartData.swift */; };
		23CFAC3D1BB4A1E100B4E882 /* MetricCell.swift in Sources */ = {isa = PBXBuildFile; fileRef = 23CFAC3C1BB4A1E100B4E882 /* MetricCell.swift */; };
		23D75F1D1BBE10BF00FA870C /* TwitterCell.swift in Sources */ = {isa = PBXBuildFile; fileRef = 23D75F1C1BBE10BF00FA870C /* TwitterCell.swift */; };
		23DF8C971BA9BF3800ECAE98 /* AnomalyChartView.swift in Sources */ = {isa = PBXBuildFile; fileRef = 23DF8C951BA9BF3800ECAE98 /* AnomalyChartView.swift */; };
		23DF8C981BA9BF3800ECAE98 /* InstanceCell.swift in Sources */ = {isa = PBXBuildFile; fileRef = 23DF8C961BA9BF3800ECAE98 /* InstanceCell.swift */; };
		23DF8CA01BA9CDE500ECAE98 /* AnomalyValue.swift in Sources */ = {isa = PBXBuildFile; fileRef = 23DF8C991BA9CDE500ECAE98 /* AnomalyValue.swift */; };
		23DF8CA21BA9CDE500ECAE98 /* TaurusDatabase.swift in Sources */ = {isa = PBXBuildFile; fileRef = 23DF8C9B1BA9CDE500ECAE98 /* TaurusDatabase.swift */; };
		23DF8CA31BA9CDE500ECAE98 /* TaurusDataFactory.swift in Sources */ = {isa = PBXBuildFile; fileRef = 23DF8C9C1BA9CDE500ECAE98 /* TaurusDataFactory.swift */; };
		23DF8CA41BA9CDE500ECAE98 /* TaurusInstanceData.swift in Sources */ = {isa = PBXBuildFile; fileRef = 23DF8C9D1BA9CDE500ECAE98 /* TaurusInstanceData.swift */; };
		23DF8CA51BA9CDE500ECAE98 /* TaurusNotification.swift in Sources */ = {isa = PBXBuildFile; fileRef = 23DF8C9E1BA9CDE500ECAE98 /* TaurusNotification.swift */; };
		23DF8CA61BA9CDE500ECAE98 /* Tweet.swift in Sources */ = {isa = PBXBuildFile; fileRef = 23DF8C9F1BA9CDE500ECAE98 /* Tweet.swift */; };
		23DF8CA81BA9CE2700ECAE98 /* TarusDBProtocol.swift in Sources */ = {isa = PBXBuildFile; fileRef = 23DF8CA71BA9CE2700ECAE98 /* TarusDBProtocol.swift */; };
		23DF8CAB1BA9CE9C00ECAE98 /* MetricType.swift in Sources */ = {isa = PBXBuildFile; fileRef = 23DF8CAA1BA9CE9C00ECAE98 /* MetricType.swift */; };
		23DF8CB01BA9CEB700ECAE98 /* TaurusClient.swift in Sources */ = {isa = PBXBuildFile; fileRef = 23DF8CAD1BA9CEB700ECAE98 /* TaurusClient.swift */; };
		23DF8CB11BA9CEB700ECAE98 /* TaurusClientFactory.swift in Sources */ = {isa = PBXBuildFile; fileRef = 23DF8CAE1BA9CEB700ECAE98 /* TaurusClientFactory.swift */; };
		23DF8CB21BA9CEB700ECAE98 /* TaurusDataSyncService.swift in Sources */ = {isa = PBXBuildFile; fileRef = 23DF8CAF1BA9CEB700ECAE98 /* TaurusDataSyncService.swift */; };
		23DF8CB71BA9CEE900ECAE98 /* DataSyncService.swift in Sources */ = {isa = PBXBuildFile; fileRef = 23DF8CB61BA9CEE900ECAE98 /* DataSyncService.swift */; };
		23DF8CEA1BA9CF9C00ECAE98 /* AnomalyChartData.swift in Sources */ = {isa = PBXBuildFile; fileRef = 23DF8CE91BA9CF9C00ECAE98 /* AnomalyChartData.swift */; };
		23DF8CEC1BA9CFA800ECAE98 /* InstanceAnomalyChartData.swift in Sources */ = {isa = PBXBuildFile; fileRef = 23DF8CEB1BA9CFA800ECAE98 /* InstanceAnomalyChartData.swift */; };
		23ED58D01BB088D800EEEEC1 /* GrokApplication.swift in Sources */ = {isa = PBXBuildFile; fileRef = 23ED58CF1BB088D800EEEEC1 /* GrokApplication.swift */; };
		23F58D6F1BBA1CBB00C7C6B6 /* SWRevealViewController.m in Sources */ = {isa = PBXBuildFile; fileRef = 23F58D6E1BBA1CBB00C7C6B6 /* SWRevealViewController.m */; };
		23F58D711BBA287200C7C6B6 /* Images.xcassets in Resources */ = {isa = PBXBuildFile; fileRef = 23F58D701BBA287200C7C6B6 /* Images.xcassets */; };
		23F58D731BBA318700C7C6B6 /* MenuController.swift in Sources */ = {isa = PBXBuildFile; fileRef = 23F58D721BBA318700C7C6B6 /* MenuController.swift */; };
		23F58D751BBAC21D00C7C6B6 /* SettingsController.swift in Sources */ = {isa = PBXBuildFile; fileRef = 23F58D741BBAC21D00C7C6B6 /* SettingsController.swift */; };
		9D6590581D077B613D94B220 /* libPods.a in Frameworks */ = {isa = PBXBuildFile; fileRef = D5967E9F3F71FA63EF40469B /* libPods.a */; };
		DE8C3C6C96A556CE6C2EB24F /* libPods.a in Frameworks */ = {isa = PBXBuildFile; fileRef = D5967E9F3F71FA63EF40469B /* libPods.a */; };
/* End PBXBuildFile section */

/* Begin PBXContainerItemProxy section */
		23AB230A1BA75F170091A5E6 /* PBXContainerItemProxy */ = {
			isa = PBXContainerItemProxy;
			containerPortal = 23AB22ED1BA75F170091A5E6 /* Project object */;
			proxyType = 1;
			remoteGlobalIDString = 23AB22F41BA75F170091A5E6;
			remoteInfo = Taurus;
		};
		23AB23151BA75F170091A5E6 /* PBXContainerItemProxy */ = {
			isa = PBXContainerItemProxy;
			containerPortal = 23AB22ED1BA75F170091A5E6 /* Project object */;
			proxyType = 1;
			remoteGlobalIDString = 23AB22F41BA75F170091A5E6;
			remoteInfo = Taurus;
		};
/* End PBXContainerItemProxy section */

/* Begin PBXFileReference section */
		2319D5721BA7798100935447 /* Taurus-Bridging-Header.h */ = {isa = PBXFileReference; fileEncoding = 4; lastKnownFileType = sourcecode.c.h; path = "Taurus-Bridging-Header.h"; sourceTree = SOURCE_ROOT; };
		236016D01BCFDCD200AF82FE /* TwitterHeaderCell.swift */ = {isa = PBXFileReference; fileEncoding = 4; lastKnownFileType = sourcecode.swift; path = TwitterHeaderCell.swift; sourceTree = "<group>"; };
		236016D21BD00A9500AF82FE /* Appearence.swift */ = {isa = PBXFileReference; fileEncoding = 4; lastKnownFileType = sourcecode.swift; path = Appearence.swift; sourceTree = "<group>"; };
		236989811BA919C200EA4FB5 /* MarketCalendar.swift */ = {isa = PBXFileReference; fileEncoding = 4; lastKnownFileType = sourcecode.swift; path = MarketCalendar.swift; sourceTree = "<group>"; };
		236D00461BBC2C4C00782B36 /* TwitterViewController.swift */ = {isa = PBXFileReference; fileEncoding = 4; lastKnownFileType = sourcecode.swift; name = TwitterViewController.swift; path = src/controllers/TwitterViewController.swift; sourceTree = SOURCE_ROOT; };
		237CDC411BAB3C9E00AAF305 /* createdb.sql */ = {isa = PBXFileReference; fileEncoding = 4; lastKnownFileType = text; name = createdb.sql; path = Taurus/createdb.sql; sourceTree = "<group>"; };
		2380557F1BBEE7190048E214 /* TutorialController.swift */ = {isa = PBXFileReference; fileEncoding = 4; lastKnownFileType = sourcecode.swift; name = TutorialController.swift; path = src/controllers/TutorialController.swift; sourceTree = SOURCE_ROOT; };
		238055811BBEE88D0048E214 /* TutorialPageController.swift */ = {isa = PBXFileReference; fileEncoding = 4; lastKnownFileType = sourcecode.swift; path = TutorialPageController.swift; sourceTree = "<group>"; };
		238055C11BBEED020048E214 /* ModelController.swift */ = {isa = PBXFileReference; fileEncoding = 4; lastKnownFileType = sourcecode.swift; name = ModelController.swift; path = src/controllers/ModelController.swift; sourceTree = SOURCE_ROOT; };
		23AB22F51BA75F170091A5E6 /* Taurus.app */ = {isa = PBXFileReference; explicitFileType = wrapper.application; includeInIndex = 0; path = Taurus.app; sourceTree = BUILT_PRODUCTS_DIR; };
		23AB22FD1BA75F170091A5E6 /* Base */ = {isa = PBXFileReference; lastKnownFileType = file.storyboard; name = Base; path = Base.lproj/Main.storyboard; sourceTree = "<group>"; };
		23AB22FF1BA75F170091A5E6 /* Assets.xcassets */ = {isa = PBXFileReference; lastKnownFileType = folder.assetcatalog; path = Assets.xcassets; sourceTree = "<group>"; };
		23AB23021BA75F170091A5E6 /* Base */ = {isa = PBXFileReference; lastKnownFileType = file.storyboard; name = Base; path = Base.lproj/LaunchScreen.storyboard; sourceTree = "<group>"; };
		23AB23041BA75F170091A5E6 /* Info.plist */ = {isa = PBXFileReference; lastKnownFileType = text.plist.xml; path = Info.plist; sourceTree = "<group>"; };
		23AB23091BA75F170091A5E6 /* TaurusTests.xctest */ = {isa = PBXFileReference; explicitFileType = wrapper.cfbundle; includeInIndex = 0; path = TaurusTests.xctest; sourceTree = BUILT_PRODUCTS_DIR; };
		23AB230D1BA75F170091A5E6 /* TaurusTests.swift */ = {isa = PBXFileReference; lastKnownFileType = sourcecode.swift; path = TaurusTests.swift; sourceTree = "<group>"; };
		23AB230F1BA75F170091A5E6 /* Info.plist */ = {isa = PBXFileReference; lastKnownFileType = text.plist.xml; path = Info.plist; sourceTree = "<group>"; };
		23AB23141BA75F170091A5E6 /* TaurusUITests.xctest */ = {isa = PBXFileReference; explicitFileType = wrapper.cfbundle; includeInIndex = 0; path = TaurusUITests.xctest; sourceTree = BUILT_PRODUCTS_DIR; };
		23AB23181BA75F170091A5E6 /* TaurusUITests.swift */ = {isa = PBXFileReference; lastKnownFileType = sourcecode.swift; path = TaurusUITests.swift; sourceTree = "<group>"; };
		23AB231A1BA75F170091A5E6 /* Info.plist */ = {isa = PBXFileReference; lastKnownFileType = text.plist.xml; path = Info.plist; sourceTree = "<group>"; };
		23AD4EC21BB2FE080041D650 /* AppConfig.swift */ = {isa = PBXFileReference; fileEncoding = 4; lastKnownFileType = sourcecode.swift; path = AppConfig.swift; sourceTree = "<group>"; };
		23AD4EC41BB2FEC00041D650 /* README.txt */ = {isa = PBXFileReference; fileEncoding = 4; lastKnownFileType = text; path = README.txt; sourceTree = SOURCE_ROOT; };
		23AD4F131BB31B8D0041D650 /* InstanceViewController.swift */ = {isa = PBXFileReference; fileEncoding = 4; lastKnownFileType = sourcecode.swift; name = InstanceViewController.swift; path = ../src/controllers/InstanceViewController.swift; sourceTree = "<group>"; };
		23AD4F171BB31BDC0041D650 /* TimeSliderView.swift */ = {isa = PBXFileReference; fileEncoding = 4; lastKnownFileType = sourcecode.swift; path = TimeSliderView.swift; sourceTree = "<group>"; };
		23AD4F191BB31C640041D650 /* AppDelegate.swift */ = {isa = PBXFileReference; fileEncoding = 4; lastKnownFileType = sourcecode.swift; path = AppDelegate.swift; sourceTree = "<group>"; };
		23AD4F1C1BB37DF70041D650 /* LineChartView.swift */ = {isa = PBXFileReference; fileEncoding = 4; lastKnownFileType = sourcecode.swift; path = LineChartView.swift; sourceTree = "<group>"; };
		23AD4F1E1BB3AA590041D650 /* InstanceDetailsViewController.swift */ = {isa = PBXFileReference; fileEncoding = 4; lastKnownFileType = sourcecode.swift; name = InstanceDetailsViewController.swift; path = src/controllers/InstanceDetailsViewController.swift; sourceTree = SOURCE_ROOT; };
		23AD78F51BA77731003FBEF4 /* TarausApplication.swift */ = {isa = PBXFileReference; fileEncoding = 4; lastKnownFileType = sourcecode.swift; path = TarausApplication.swift; sourceTree = "<group>"; };
		23AD78F91BA778B3003FBEF4 /* AggregationType.swift */ = {isa = PBXFileReference; fileEncoding = 4; lastKnownFileType = sourcecode.swift; path = AggregationType.swift; sourceTree = "<group>"; };
		23AD78FA1BA778B3003FBEF4 /* Annotation.swift */ = {isa = PBXFileReference; fileEncoding = 4; lastKnownFileType = sourcecode.swift; path = Annotation.swift; sourceTree = "<group>"; };
		23AD78FB1BA778B3003FBEF4 /* CoreDatabase.swift */ = {isa = PBXFileReference; fileEncoding = 4; lastKnownFileType = sourcecode.swift; path = CoreDatabase.swift; sourceTree = "<group>"; };
		23AD78FC1BA778B3003FBEF4 /* CoreDatabaseImpl.swift */ = {isa = PBXFileReference; fileEncoding = 4; lastKnownFileType = sourcecode.swift; path = CoreDatabaseImpl.swift; sourceTree = "<group>"; };
		23AD78FD1BA778B3003FBEF4 /* CoreDataFactory.swift */ = {isa = PBXFileReference; fileEncoding = 4; lastKnownFileType = sourcecode.swift; path = CoreDataFactory.swift; sourceTree = "<group>"; };
		23AD78FE1BA778B3003FBEF4 /* CoreDataFactoryImpl.swift */ = {isa = PBXFileReference; fileEncoding = 4; lastKnownFileType = sourcecode.swift; path = CoreDataFactoryImpl.swift; sourceTree = "<group>"; };
		23AD78FF1BA778B3003FBEF4 /* Instance.swift */ = {isa = PBXFileReference; fileEncoding = 4; lastKnownFileType = sourcecode.swift; path = Instance.swift; sourceTree = "<group>"; };
		23AD79001BA778B3003FBEF4 /* InstanceData.swift */ = {isa = PBXFileReference; fileEncoding = 4; lastKnownFileType = sourcecode.swift; path = InstanceData.swift; sourceTree = "<group>"; };
		23AD79011BA778B3003FBEF4 /* Metric.swift */ = {isa = PBXFileReference; fileEncoding = 4; lastKnownFileType = sourcecode.swift; path = Metric.swift; sourceTree = "<group>"; };
		23AD79021BA778B3003FBEF4 /* MetricData.swift */ = {isa = PBXFileReference; fileEncoding = 4; lastKnownFileType = sourcecode.swift; path = MetricData.swift; sourceTree = "<group>"; };
		23AD79031BA778B3003FBEF4 /* Notification.swift */ = {isa = PBXFileReference; fileEncoding = 4; lastKnownFileType = sourcecode.swift; path = Notification.swift; sourceTree = "<group>"; };
		23AD79041BA778B3003FBEF4 /* SQLiteHelper.swift */ = {isa = PBXFileReference; fileEncoding = 4; lastKnownFileType = sourcecode.swift; path = SQLiteHelper.swift; sourceTree = "<group>"; };
		23AD79051BA778B3003FBEF4 /* SwiftyJSON.swift */ = {isa = PBXFileReference; fileEncoding = 4; lastKnownFileType = sourcecode.swift; path = SwiftyJSON.swift; sourceTree = "<group>"; };
		23AD79071BA778B3003FBEF4 /* GrokClient.swift */ = {isa = PBXFileReference; fileEncoding = 4; lastKnownFileType = sourcecode.swift; path = GrokClient.swift; sourceTree = "<group>"; };
		23AD79081BA778B3003FBEF4 /* GrokClientFactory.swift */ = {isa = PBXFileReference; fileEncoding = 4; lastKnownFileType = sourcecode.swift; path = GrokClientFactory.swift; sourceTree = "<group>"; };
		23AD790A1BA778B3003FBEF4 /* DataUtils.swift */ = {isa = PBXFileReference; fileEncoding = 4; lastKnownFileType = sourcecode.swift; path = DataUtils.swift; sourceTree = "<group>"; };
		23BF79291BB4C67D0025E996 /* MetricAnomalyChartData.swift */ = {isa = PBXFileReference; fileEncoding = 4; lastKnownFileType = sourcecode.swift; path = MetricAnomalyChartData.swift; sourceTree = "<group>"; };
		23CFAC3C1BB4A1E100B4E882 /* MetricCell.swift */ = {isa = PBXFileReference; fileEncoding = 4; lastKnownFileType = sourcecode.swift; path = MetricCell.swift; sourceTree = "<group>"; };
		23D75F1C1BBE10BF00FA870C /* TwitterCell.swift */ = {isa = PBXFileReference; fileEncoding = 4; lastKnownFileType = sourcecode.swift; path = TwitterCell.swift; sourceTree = "<group>"; };
		23DF8C951BA9BF3800ECAE98 /* AnomalyChartView.swift */ = {isa = PBXFileReference; fileEncoding = 4; lastKnownFileType = sourcecode.swift; path = AnomalyChartView.swift; sourceTree = "<group>"; };
		23DF8C961BA9BF3800ECAE98 /* InstanceCell.swift */ = {isa = PBXFileReference; fileEncoding = 4; lastKnownFileType = sourcecode.swift; path = InstanceCell.swift; sourceTree = "<group>"; };
		23DF8C991BA9CDE500ECAE98 /* AnomalyValue.swift */ = {isa = PBXFileReference; fileEncoding = 4; lastKnownFileType = sourcecode.swift; path = AnomalyValue.swift; sourceTree = "<group>"; };
		23DF8C9B1BA9CDE500ECAE98 /* TaurusDatabase.swift */ = {isa = PBXFileReference; fileEncoding = 4; lastKnownFileType = sourcecode.swift; path = TaurusDatabase.swift; sourceTree = "<group>"; };
		23DF8C9C1BA9CDE500ECAE98 /* TaurusDataFactory.swift */ = {isa = PBXFileReference; fileEncoding = 4; lastKnownFileType = sourcecode.swift; path = TaurusDataFactory.swift; sourceTree = "<group>"; };
		23DF8C9D1BA9CDE500ECAE98 /* TaurusInstanceData.swift */ = {isa = PBXFileReference; fileEncoding = 4; lastKnownFileType = sourcecode.swift; path = TaurusInstanceData.swift; sourceTree = "<group>"; };
		23DF8C9E1BA9CDE500ECAE98 /* TaurusNotification.swift */ = {isa = PBXFileReference; fileEncoding = 4; lastKnownFileType = sourcecode.swift; path = TaurusNotification.swift; sourceTree = "<group>"; };
		23DF8C9F1BA9CDE500ECAE98 /* Tweet.swift */ = {isa = PBXFileReference; fileEncoding = 4; lastKnownFileType = sourcecode.swift; path = Tweet.swift; sourceTree = "<group>"; };
		23DF8CA71BA9CE2700ECAE98 /* TarusDBProtocol.swift */ = {isa = PBXFileReference; fileEncoding = 4; lastKnownFileType = sourcecode.swift; path = TarusDBProtocol.swift; sourceTree = "<group>"; };
		23DF8CAA1BA9CE9C00ECAE98 /* MetricType.swift */ = {isa = PBXFileReference; fileEncoding = 4; lastKnownFileType = sourcecode.swift; path = MetricType.swift; sourceTree = "<group>"; };
		23DF8CAD1BA9CEB700ECAE98 /* TaurusClient.swift */ = {isa = PBXFileReference; fileEncoding = 4; lastKnownFileType = sourcecode.swift; path = TaurusClient.swift; sourceTree = "<group>"; };
		23DF8CAE1BA9CEB700ECAE98 /* TaurusClientFactory.swift */ = {isa = PBXFileReference; fileEncoding = 4; lastKnownFileType = sourcecode.swift; path = TaurusClientFactory.swift; sourceTree = "<group>"; };
		23DF8CAF1BA9CEB700ECAE98 /* TaurusDataSyncService.swift */ = {isa = PBXFileReference; fileEncoding = 4; lastKnownFileType = sourcecode.swift; path = TaurusDataSyncService.swift; sourceTree = "<group>"; };
		23DF8CB61BA9CEE900ECAE98 /* DataSyncService.swift */ = {isa = PBXFileReference; fileEncoding = 4; lastKnownFileType = sourcecode.swift; path = DataSyncService.swift; sourceTree = "<group>"; };
		23DF8CE91BA9CF9C00ECAE98 /* AnomalyChartData.swift */ = {isa = PBXFileReference; fileEncoding = 4; lastKnownFileType = sourcecode.swift; path = AnomalyChartData.swift; sourceTree = "<group>"; };
		23DF8CEB1BA9CFA800ECAE98 /* InstanceAnomalyChartData.swift */ = {isa = PBXFileReference; fileEncoding = 4; lastKnownFileType = sourcecode.swift; path = InstanceAnomalyChartData.swift; sourceTree = "<group>"; };
		23ED58CF1BB088D800EEEEC1 /* GrokApplication.swift */ = {isa = PBXFileReference; fileEncoding = 4; lastKnownFileType = sourcecode.swift; name = GrokApplication.swift; path = app/GrokApplication.swift; sourceTree = "<group>"; };
		23F58D6D1BBA1CBB00C7C6B6 /* SWRevealViewController.h */ = {isa = PBXFileReference; fileEncoding = 4; lastKnownFileType = sourcecode.c.h; path = SWRevealViewController.h; sourceTree = "<group>"; };
		23F58D6E1BBA1CBB00C7C6B6 /* SWRevealViewController.m */ = {isa = PBXFileReference; fileEncoding = 4; lastKnownFileType = sourcecode.c.objc; path = SWRevealViewController.m; sourceTree = "<group>"; };
		23F58D701BBA287200C7C6B6 /* Images.xcassets */ = {isa = PBXFileReference; lastKnownFileType = folder.assetcatalog; path = Images.xcassets; sourceTree = "<group>"; };
		23F58D721BBA318700C7C6B6 /* MenuController.swift */ = {isa = PBXFileReference; fileEncoding = 4; lastKnownFileType = sourcecode.swift; name = MenuController.swift; path = src/controllers/MenuController.swift; sourceTree = SOURCE_ROOT; };
		23F58D741BBAC21D00C7C6B6 /* SettingsController.swift */ = {isa = PBXFileReference; fileEncoding = 4; lastKnownFileType = sourcecode.swift; name = SettingsController.swift; path = src/controllers/SettingsController.swift; sourceTree = SOURCE_ROOT; };
		CC722459B06198A44AE0D9BF /* Pods.release.xcconfig */ = {isa = PBXFileReference; includeInIndex = 1; lastKnownFileType = text.xcconfig; name = Pods.release.xcconfig; path = "Pods/Target Support Files/Pods/Pods.release.xcconfig"; sourceTree = "<group>"; };
		D5967E9F3F71FA63EF40469B /* libPods.a */ = {isa = PBXFileReference; explicitFileType = archive.ar; includeInIndex = 0; path = libPods.a; sourceTree = BUILT_PRODUCTS_DIR; };
		F04A1F33885B832737DD0D75 /* Pods.debug.xcconfig */ = {isa = PBXFileReference; includeInIndex = 1; lastKnownFileType = text.xcconfig; name = Pods.debug.xcconfig; path = "Pods/Target Support Files/Pods/Pods.debug.xcconfig"; sourceTree = "<group>"; };
/* End PBXFileReference section */

/* Begin PBXFrameworksBuildPhase section */
		23AB22F21BA75F170091A5E6 /* Frameworks */ = {
			isa = PBXFrameworksBuildPhase;
			buildActionMask = 2147483647;
			files = (
				DE8C3C6C96A556CE6C2EB24F /* libPods.a in Frameworks */,
			);
			runOnlyForDeploymentPostprocessing = 0;
		};
		23AB23061BA75F170091A5E6 /* Frameworks */ = {
			isa = PBXFrameworksBuildPhase;
			buildActionMask = 2147483647;
			files = (
				9D6590581D077B613D94B220 /* libPods.a in Frameworks */,
			);
			runOnlyForDeploymentPostprocessing = 0;
		};
		23AB23111BA75F170091A5E6 /* Frameworks */ = {
			isa = PBXFrameworksBuildPhase;
			buildActionMask = 2147483647;
			files = (
			);
			runOnlyForDeploymentPostprocessing = 0;
		};
/* End PBXFrameworksBuildPhase section */

/* Begin PBXGroup section */
		236989701BA9197A00EA4FB5 /* controllers */ = {
			isa = PBXGroup;
			children = (
				238055C11BBEED020048E214 /* ModelController.swift */,
				23F58D721BBA318700C7C6B6 /* MenuController.swift */,
				236D00461BBC2C4C00782B36 /* TwitterViewController.swift */,
				23AD4F1E1BB3AA590041D650 /* InstanceDetailsViewController.swift */,
				23AD4F131BB31B8D0041D650 /* InstanceViewController.swift */,
				23F58D741BBAC21D00C7C6B6 /* SettingsController.swift */,
				2380557F1BBEE7190048E214 /* TutorialController.swift */,
				238055811BBEE88D0048E214 /* TutorialPageController.swift */,
			);
			name = controllers;
			sourceTree = "<group>";
		};
		236989801BA919C200EA4FB5 /* data */ = {
			isa = PBXGroup;
			children = (
				23DF8CA71BA9CE2700ECAE98 /* TarusDBProtocol.swift */,
				23DF8C991BA9CDE500ECAE98 /* AnomalyValue.swift */,
				23DF8C9B1BA9CDE500ECAE98 /* TaurusDatabase.swift */,
				23DF8C9C1BA9CDE500ECAE98 /* TaurusDataFactory.swift */,
				23DF8C9D1BA9CDE500ECAE98 /* TaurusInstanceData.swift */,
				23DF8C9E1BA9CDE500ECAE98 /* TaurusNotification.swift */,
				23DF8C9F1BA9CDE500ECAE98 /* Tweet.swift */,
				236989811BA919C200EA4FB5 /* MarketCalendar.swift */,
			);
			name = data;
			path = src/data;
			sourceTree = SOURCE_ROOT;
		};
		23AB22EC1BA75F170091A5E6 = {
			isa = PBXGroup;
			children = (
				23F58D701BBA287200C7C6B6 /* Images.xcassets */,
				237CDC411BAB3C9E00AAF305 /* createdb.sql */,
				23AD4EC41BB2FEC00041D650 /* README.txt */,
				23AD78F71BA778B3003FBEF4 /* mobileCore */,
				23AB22F71BA75F170091A5E6 /* Taurus */,
				23AB230C1BA75F170091A5E6 /* TaurusTests */,
				23AB23171BA75F170091A5E6 /* TaurusUITests */,
				23AB22F61BA75F170091A5E6 /* Products */,
				23E2443B8795C70E2D9D1306 /* Pods */,
				76FCBF07FE6EF1A60CEF38C3 /* Frameworks */,
			);
			sourceTree = "<group>";
		};
		23AB22F61BA75F170091A5E6 /* Products */ = {
			isa = PBXGroup;
			children = (
				23AB22F51BA75F170091A5E6 /* Taurus.app */,
				23AB23091BA75F170091A5E6 /* TaurusTests.xctest */,
				23AB23141BA75F170091A5E6 /* TaurusUITests.xctest */,
			);
			name = Products;
			sourceTree = "<group>";
		};
		23AB22F71BA75F170091A5E6 /* Taurus */ = {
			isa = PBXGroup;
			children = (
				23F58D6C1BBA1CBB00C7C6B6 /* SWReveal */,
				23DF8C941BA9BF3800ECAE98 /* views */,
				23DF8CAC1BA9CEB700ECAE98 /* service */,
				23DF8CA91BA9CE9C00ECAE98 /* metric */,
				236989801BA919C200EA4FB5 /* data */,
				236989701BA9197A00EA4FB5 /* controllers */,
				23AD78F41BA77731003FBEF4 /* app */,
				23AB22FC1BA75F170091A5E6 /* Main.storyboard */,
				23AB22FF1BA75F170091A5E6 /* Assets.xcassets */,
				2319D5721BA7798100935447 /* Taurus-Bridging-Header.h */,
				23AB23011BA75F170091A5E6 /* LaunchScreen.storyboard */,
				23AB23041BA75F170091A5E6 /* Info.plist */,
			);
			path = Taurus;
			sourceTree = "<group>";
		};
		23AB230C1BA75F170091A5E6 /* TaurusTests */ = {
			isa = PBXGroup;
			children = (
				23AB230D1BA75F170091A5E6 /* TaurusTests.swift */,
				23AB230F1BA75F170091A5E6 /* Info.plist */,
			);
			path = TaurusTests;
			sourceTree = "<group>";
		};
		23AB23171BA75F170091A5E6 /* TaurusUITests */ = {
			isa = PBXGroup;
			children = (
				23AB23181BA75F170091A5E6 /* TaurusUITests.swift */,
				23AB231A1BA75F170091A5E6 /* Info.plist */,
			);
			path = TaurusUITests;
			sourceTree = "<group>";
		};
		23AD4F1B1BB37DF70041D650 /* ui */ = {
			isa = PBXGroup;
			children = (
				23AD4F1C1BB37DF70041D650 /* LineChartView.swift */,
				236016D21BD00A9500AF82FE /* Appearence.swift */,
			);
			path = ui;
			sourceTree = "<group>";
		};
		23AD78F41BA77731003FBEF4 /* app */ = {
			isa = PBXGroup;
			children = (
				23AD4F191BB31C640041D650 /* AppDelegate.swift */,
				23AD78F51BA77731003FBEF4 /* TarausApplication.swift */,
				23AD4EC21BB2FE080041D650 /* AppConfig.swift */,
			);
			name = app;
			path = src/app;
			sourceTree = SOURCE_ROOT;
		};
		23AD78F71BA778B3003FBEF4 /* mobileCore */ = {
			isa = PBXGroup;
			children = (
				23AD4F1B1BB37DF70041D650 /* ui */,
				23ED58D11BB088E100EEEEC1 /* app */,
				23AD78F81BA778B3003FBEF4 /* data */,
				23AD79061BA778B3003FBEF4 /* service */,
				23AD79091BA778B3003FBEF4 /* util */,
			);
			name = mobileCore;
			path = "../../mobile-core/ios";
			sourceTree = "<group>";
		};
		23AD78F81BA778B3003FBEF4 /* data */ = {
			isa = PBXGroup;
			children = (
				23AD78F91BA778B3003FBEF4 /* AggregationType.swift */,
				23AD78FA1BA778B3003FBEF4 /* Annotation.swift */,
				23AD78FC1BA778B3003FBEF4 /* CoreDatabaseImpl.swift */,
				23AD78FB1BA778B3003FBEF4 /* CoreDatabase.swift */,
				23AD78FD1BA778B3003FBEF4 /* CoreDataFactory.swift */,
				23AD78FE1BA778B3003FBEF4 /* CoreDataFactoryImpl.swift */,
				23AD78FF1BA778B3003FBEF4 /* Instance.swift */,
				23AD79001BA778B3003FBEF4 /* InstanceData.swift */,
				23AD79011BA778B3003FBEF4 /* Metric.swift */,
				23AD79021BA778B3003FBEF4 /* MetricData.swift */,
				23AD79031BA778B3003FBEF4 /* Notification.swift */,
				23AD79041BA778B3003FBEF4 /* SQLiteHelper.swift */,
				23AD79051BA778B3003FBEF4 /* SwiftyJSON.swift */,
			);
			path = data;
			sourceTree = "<group>";
		};
		23AD79061BA778B3003FBEF4 /* service */ = {
			isa = PBXGroup;
			children = (
				23DF8CB61BA9CEE900ECAE98 /* DataSyncService.swift */,
				23AD79071BA778B3003FBEF4 /* GrokClient.swift */,
				23AD79081BA778B3003FBEF4 /* GrokClientFactory.swift */,
			);
			path = service;
			sourceTree = "<group>";
		};
		23AD79091BA778B3003FBEF4 /* util */ = {
			isa = PBXGroup;
			children = (
				23AD790A1BA778B3003FBEF4 /* DataUtils.swift */,
			);
			path = util;
			sourceTree = "<group>";
		};
		23DF8C941BA9BF3800ECAE98 /* views */ = {
			isa = PBXGroup;
			children = (
				23AD4F171BB31BDC0041D650 /* TimeSliderView.swift */,
				23DF8CEB1BA9CFA800ECAE98 /* InstanceAnomalyChartData.swift */,
				23DF8CE91BA9CF9C00ECAE98 /* AnomalyChartData.swift */,
				23DF8C951BA9BF3800ECAE98 /* AnomalyChartView.swift */,
				23DF8C961BA9BF3800ECAE98 /* InstanceCell.swift */,
				23CFAC3C1BB4A1E100B4E882 /* MetricCell.swift */,
				23BF79291BB4C67D0025E996 /* MetricAnomalyChartData.swift */,
				23D75F1C1BBE10BF00FA870C /* TwitterCell.swift */,
				236016D01BCFDCD200AF82FE /* TwitterHeaderCell.swift */,
			);
			name = views;
			path = ../src/views;
			sourceTree = "<group>";
		};
		23DF8CA91BA9CE9C00ECAE98 /* metric */ = {
			isa = PBXGroup;
			children = (
				23DF8CAA1BA9CE9C00ECAE98 /* MetricType.swift */,
			);
			name = metric;
			path = src/metric;
			sourceTree = SOURCE_ROOT;
		};
		23DF8CAC1BA9CEB700ECAE98 /* service */ = {
			isa = PBXGroup;
			children = (
				23DF8CAD1BA9CEB700ECAE98 /* TaurusClient.swift */,
				23DF8CAE1BA9CEB700ECAE98 /* TaurusClientFactory.swift */,
				23DF8CAF1BA9CEB700ECAE98 /* TaurusDataSyncService.swift */,
			);
			name = service;
			path = src/service;
			sourceTree = SOURCE_ROOT;
		};
		23E2443B8795C70E2D9D1306 /* Pods */ = {
			isa = PBXGroup;
			children = (
				F04A1F33885B832737DD0D75 /* Pods.debug.xcconfig */,
				CC722459B06198A44AE0D9BF /* Pods.release.xcconfig */,
			);
			name = Pods;
			sourceTree = "<group>";
		};
		23ED58D11BB088E100EEEEC1 /* app */ = {
			isa = PBXGroup;
			children = (
				23ED58CF1BB088D800EEEEC1 /* GrokApplication.swift */,
			);
			name = app;
			sourceTree = "<group>";
		};
		23F58D6C1BBA1CBB00C7C6B6 /* SWReveal */ = {
			isa = PBXGroup;
			children = (
				23F58D6D1BBA1CBB00C7C6B6 /* SWRevealViewController.h */,
				23F58D6E1BBA1CBB00C7C6B6 /* SWRevealViewController.m */,
			);
			name = SWReveal;
			path = src/SWReveal;
			sourceTree = SOURCE_ROOT;
		};
		76FCBF07FE6EF1A60CEF38C3 /* Frameworks */ = {
			isa = PBXGroup;
			children = (
				D5967E9F3F71FA63EF40469B /* libPods.a */,
			);
			name = Frameworks;
			sourceTree = "<group>";
		};
/* End PBXGroup section */

/* Begin PBXNativeTarget section */
		23AB22F41BA75F170091A5E6 /* Taurus */ = {
			isa = PBXNativeTarget;
			buildConfigurationList = 23AB231D1BA75F170091A5E6 /* Build configuration list for PBXNativeTarget "Taurus" */;
			buildPhases = (
				0DA4D2DC7E0C0883DDACDDD2 /* Check Pods Manifest.lock */,
				23AB22F11BA75F170091A5E6 /* Sources */,
				23AB22F21BA75F170091A5E6 /* Frameworks */,
				23AB22F31BA75F170091A5E6 /* Resources */,
				08F86FD8AFA025BC52A957B0 /* Copy Pods Resources */,
			);
			buildRules = (
			);
			dependencies = (
			);
			name = Taurus;
			productName = Taurus;
			productReference = 23AB22F51BA75F170091A5E6 /* Taurus.app */;
			productType = "com.apple.product-type.application";
		};
		23AB23081BA75F170091A5E6 /* TaurusTests */ = {
			isa = PBXNativeTarget;
			buildConfigurationList = 23AB23201BA75F170091A5E6 /* Build configuration list for PBXNativeTarget "TaurusTests" */;
			buildPhases = (
				CE8D5C584C8C123B83F27B40 /* Check Pods Manifest.lock */,
				23AB23051BA75F170091A5E6 /* Sources */,
				23AB23061BA75F170091A5E6 /* Frameworks */,
				23AB23071BA75F170091A5E6 /* Resources */,
				E8AC60A316FE00A3C3C10904 /* Copy Pods Resources */,
			);
			buildRules = (
			);
			dependencies = (
				23AB230B1BA75F170091A5E6 /* PBXTargetDependency */,
			);
			name = TaurusTests;
			productName = TaurusTests;
			productReference = 23AB23091BA75F170091A5E6 /* TaurusTests.xctest */;
			productType = "com.apple.product-type.bundle.unit-test";
		};
		23AB23131BA75F170091A5E6 /* TaurusUITests */ = {
			isa = PBXNativeTarget;
			buildConfigurationList = 23AB23231BA75F170091A5E6 /* Build configuration list for PBXNativeTarget "TaurusUITests" */;
			buildPhases = (
				23AB23101BA75F170091A5E6 /* Sources */,
				23AB23111BA75F170091A5E6 /* Frameworks */,
				23AB23121BA75F170091A5E6 /* Resources */,
			);
			buildRules = (
			);
			dependencies = (
				23AB23161BA75F170091A5E6 /* PBXTargetDependency */,
			);
			name = TaurusUITests;
			productName = TaurusUITests;
			productReference = 23AB23141BA75F170091A5E6 /* TaurusUITests.xctest */;
			productType = "com.apple.product-type.bundle.ui-testing";
		};
/* End PBXNativeTarget section */

/* Begin PBXProject section */
		23AB22ED1BA75F170091A5E6 /* Project object */ = {
			isa = PBXProject;
			attributes = {
				LastUpgradeCheck = 0700;
				ORGANIZATIONNAME = Numenta;
				TargetAttributes = {
					23AB22F41BA75F170091A5E6 = {
						CreatedOnToolsVersion = 7.0;
<<<<<<< HEAD
						DevelopmentTeam = 2589Z673MU;
=======
						DevelopmentTeam = LSVUY74P37;
						SystemCapabilities = {
							com.apple.BackgroundModes = {
								enabled = 1;
							};
						};
>>>>>>> d16a2f01
					};
					23AB23081BA75F170091A5E6 = {
						CreatedOnToolsVersion = 7.0;
						TestTargetID = 23AB22F41BA75F170091A5E6;
					};
					23AB23131BA75F170091A5E6 = {
						CreatedOnToolsVersion = 7.0;
						TestTargetID = 23AB22F41BA75F170091A5E6;
					};
				};
			};
			buildConfigurationList = 23AB22F01BA75F170091A5E6 /* Build configuration list for PBXProject "taurus" */;
			compatibilityVersion = "Xcode 3.2";
			developmentRegion = English;
			hasScannedForEncodings = 0;
			knownRegions = (
				en,
				Base,
			);
			mainGroup = 23AB22EC1BA75F170091A5E6;
			productRefGroup = 23AB22F61BA75F170091A5E6 /* Products */;
			projectDirPath = "";
			projectRoot = "";
			targets = (
				23AB22F41BA75F170091A5E6 /* Taurus */,
				23AB23081BA75F170091A5E6 /* TaurusTests */,
				23AB23131BA75F170091A5E6 /* TaurusUITests */,
			);
		};
/* End PBXProject section */

/* Begin PBXResourcesBuildPhase section */
		23AB22F31BA75F170091A5E6 /* Resources */ = {
			isa = PBXResourcesBuildPhase;
			buildActionMask = 2147483647;
			files = (
				237CDC421BAB3C9E00AAF305 /* createdb.sql in Resources */,
				23AB23031BA75F170091A5E6 /* LaunchScreen.storyboard in Resources */,
				23AB23001BA75F170091A5E6 /* Assets.xcassets in Resources */,
				23F58D711BBA287200C7C6B6 /* Images.xcassets in Resources */,
				23AB22FE1BA75F170091A5E6 /* Main.storyboard in Resources */,
				23AD4EC51BB2FEC00041D650 /* README.txt in Resources */,
			);
			runOnlyForDeploymentPostprocessing = 0;
		};
		23AB23071BA75F170091A5E6 /* Resources */ = {
			isa = PBXResourcesBuildPhase;
			buildActionMask = 2147483647;
			files = (
			);
			runOnlyForDeploymentPostprocessing = 0;
		};
		23AB23121BA75F170091A5E6 /* Resources */ = {
			isa = PBXResourcesBuildPhase;
			buildActionMask = 2147483647;
			files = (
			);
			runOnlyForDeploymentPostprocessing = 0;
		};
/* End PBXResourcesBuildPhase section */

/* Begin PBXShellScriptBuildPhase section */
		08F86FD8AFA025BC52A957B0 /* Copy Pods Resources */ = {
			isa = PBXShellScriptBuildPhase;
			buildActionMask = 2147483647;
			files = (
			);
			inputPaths = (
			);
			name = "Copy Pods Resources";
			outputPaths = (
			);
			runOnlyForDeploymentPostprocessing = 0;
			shellPath = /bin/sh;
			shellScript = "\"${SRCROOT}/Pods/Target Support Files/Pods/Pods-resources.sh\"\n";
			showEnvVarsInLog = 0;
		};
		0DA4D2DC7E0C0883DDACDDD2 /* Check Pods Manifest.lock */ = {
			isa = PBXShellScriptBuildPhase;
			buildActionMask = 2147483647;
			files = (
			);
			inputPaths = (
			);
			name = "Check Pods Manifest.lock";
			outputPaths = (
			);
			runOnlyForDeploymentPostprocessing = 0;
			shellPath = /bin/sh;
			shellScript = "diff \"${PODS_ROOT}/../Podfile.lock\" \"${PODS_ROOT}/Manifest.lock\" > /dev/null\nif [[ $? != 0 ]] ; then\n    cat << EOM\nerror: The sandbox is not in sync with the Podfile.lock. Run 'pod install' or update your CocoaPods installation.\nEOM\n    exit 1\nfi\n";
			showEnvVarsInLog = 0;
		};
		CE8D5C584C8C123B83F27B40 /* Check Pods Manifest.lock */ = {
			isa = PBXShellScriptBuildPhase;
			buildActionMask = 2147483647;
			files = (
			);
			inputPaths = (
			);
			name = "Check Pods Manifest.lock";
			outputPaths = (
			);
			runOnlyForDeploymentPostprocessing = 0;
			shellPath = /bin/sh;
			shellScript = "diff \"${PODS_ROOT}/../Podfile.lock\" \"${PODS_ROOT}/Manifest.lock\" > /dev/null\nif [[ $? != 0 ]] ; then\n    cat << EOM\nerror: The sandbox is not in sync with the Podfile.lock. Run 'pod install' or update your CocoaPods installation.\nEOM\n    exit 1\nfi\n";
			showEnvVarsInLog = 0;
		};
		E8AC60A316FE00A3C3C10904 /* Copy Pods Resources */ = {
			isa = PBXShellScriptBuildPhase;
			buildActionMask = 2147483647;
			files = (
			);
			inputPaths = (
			);
			name = "Copy Pods Resources";
			outputPaths = (
			);
			runOnlyForDeploymentPostprocessing = 0;
			shellPath = /bin/sh;
			shellScript = "\"${SRCROOT}/Pods/Target Support Files/Pods/Pods-resources.sh\"\n";
			showEnvVarsInLog = 0;
		};
/* End PBXShellScriptBuildPhase section */

/* Begin PBXSourcesBuildPhase section */
		23AB22F11BA75F170091A5E6 /* Sources */ = {
			isa = PBXSourcesBuildPhase;
			buildActionMask = 2147483647;
			files = (
				23DF8C981BA9BF3800ECAE98 /* InstanceCell.swift in Sources */,
				23AD79121BA778B3003FBEF4 /* InstanceData.swift in Sources */,
				23DF8CB01BA9CEB700ECAE98 /* TaurusClient.swift in Sources */,
				23DF8CB11BA9CEB700ECAE98 /* TaurusClientFactory.swift in Sources */,
				23AD79141BA778B3003FBEF4 /* MetricData.swift in Sources */,
				236016D31BD00A9500AF82FE /* Appearence.swift in Sources */,
				23DF8C971BA9BF3800ECAE98 /* AnomalyChartView.swift in Sources */,
				23AD79111BA778B3003FBEF4 /* Instance.swift in Sources */,
				23BF792A1BB4C67D0025E996 /* MetricAnomalyChartData.swift in Sources */,
				23AD4F1A1BB31C640041D650 /* AppDelegate.swift in Sources */,
				23AD79181BA778B3003FBEF4 /* GrokClient.swift in Sources */,
				23F58D731BBA318700C7C6B6 /* MenuController.swift in Sources */,
				23CFAC3D1BB4A1E100B4E882 /* MetricCell.swift in Sources */,
				23AD4F1F1BB3AA590041D650 /* InstanceDetailsViewController.swift in Sources */,
				23DF8CA41BA9CDE500ECAE98 /* TaurusInstanceData.swift in Sources */,
				23AD790D1BA778B3003FBEF4 /* CoreDatabase.swift in Sources */,
				23AD79101BA778B3003FBEF4 /* CoreDataFactoryImpl.swift in Sources */,
				23DF8CA51BA9CDE500ECAE98 /* TaurusNotification.swift in Sources */,
				23AD79191BA778B3003FBEF4 /* GrokClientFactory.swift in Sources */,
				236016D11BCFDCD200AF82FE /* TwitterHeaderCell.swift in Sources */,
				238055821BBEE88D0048E214 /* TutorialPageController.swift in Sources */,
				236989821BA919C200EA4FB5 /* MarketCalendar.swift in Sources */,
				23AD790E1BA778B3003FBEF4 /* CoreDatabaseImpl.swift in Sources */,
				23F58D751BBAC21D00C7C6B6 /* SettingsController.swift in Sources */,
				23F58D6F1BBA1CBB00C7C6B6 /* SWRevealViewController.m in Sources */,
				23AD79131BA778B3003FBEF4 /* Metric.swift in Sources */,
				23DF8CB21BA9CEB700ECAE98 /* TaurusDataSyncService.swift in Sources */,
				23AD790B1BA778B3003FBEF4 /* AggregationType.swift in Sources */,
				23DF8CAB1BA9CE9C00ECAE98 /* MetricType.swift in Sources */,
				23AD790F1BA778B3003FBEF4 /* CoreDataFactory.swift in Sources */,
				23AD79151BA778B3003FBEF4 /* Notification.swift in Sources */,
				23AD4F1D1BB37DF70041D650 /* LineChartView.swift in Sources */,
				23DF8CA21BA9CDE500ECAE98 /* TaurusDatabase.swift in Sources */,
				23DF8CA61BA9CDE500ECAE98 /* Tweet.swift in Sources */,
				23D75F1D1BBE10BF00FA870C /* TwitterCell.swift in Sources */,
				23AD78F61BA77731003FBEF4 /* TarausApplication.swift in Sources */,
				23AD790C1BA778B3003FBEF4 /* Annotation.swift in Sources */,
				23DF8CB71BA9CEE900ECAE98 /* DataSyncService.swift in Sources */,
				23DF8CA31BA9CDE500ECAE98 /* TaurusDataFactory.swift in Sources */,
				23DF8CEA1BA9CF9C00ECAE98 /* AnomalyChartData.swift in Sources */,
				23DF8CEC1BA9CFA800ECAE98 /* InstanceAnomalyChartData.swift in Sources */,
				236D00471BBC2C4C00782B36 /* TwitterViewController.swift in Sources */,
				23DF8CA81BA9CE2700ECAE98 /* TarusDBProtocol.swift in Sources */,
				23DF8CA01BA9CDE500ECAE98 /* AnomalyValue.swift in Sources */,
				238055C21BBEED020048E214 /* ModelController.swift in Sources */,
				23ED58D01BB088D800EEEEC1 /* GrokApplication.swift in Sources */,
				23AD4F161BB31B8D0041D650 /* InstanceViewController.swift in Sources */,
				23AD79171BA778B3003FBEF4 /* SwiftyJSON.swift in Sources */,
				23AD4F181BB31BDC0041D650 /* TimeSliderView.swift in Sources */,
				23AD791A1BA778B3003FBEF4 /* DataUtils.swift in Sources */,
				238055801BBEE7190048E214 /* TutorialController.swift in Sources */,
				23AD4EC31BB2FE080041D650 /* AppConfig.swift in Sources */,
				23AD79161BA778B3003FBEF4 /* SQLiteHelper.swift in Sources */,
			);
			runOnlyForDeploymentPostprocessing = 0;
		};
		23AB23051BA75F170091A5E6 /* Sources */ = {
			isa = PBXSourcesBuildPhase;
			buildActionMask = 2147483647;
			files = (
				23AB230E1BA75F170091A5E6 /* TaurusTests.swift in Sources */,
			);
			runOnlyForDeploymentPostprocessing = 0;
		};
		23AB23101BA75F170091A5E6 /* Sources */ = {
			isa = PBXSourcesBuildPhase;
			buildActionMask = 2147483647;
			files = (
				23AB23191BA75F170091A5E6 /* TaurusUITests.swift in Sources */,
			);
			runOnlyForDeploymentPostprocessing = 0;
		};
/* End PBXSourcesBuildPhase section */

/* Begin PBXTargetDependency section */
		23AB230B1BA75F170091A5E6 /* PBXTargetDependency */ = {
			isa = PBXTargetDependency;
			target = 23AB22F41BA75F170091A5E6 /* Taurus */;
			targetProxy = 23AB230A1BA75F170091A5E6 /* PBXContainerItemProxy */;
		};
		23AB23161BA75F170091A5E6 /* PBXTargetDependency */ = {
			isa = PBXTargetDependency;
			target = 23AB22F41BA75F170091A5E6 /* Taurus */;
			targetProxy = 23AB23151BA75F170091A5E6 /* PBXContainerItemProxy */;
		};
/* End PBXTargetDependency section */

/* Begin PBXVariantGroup section */
		23AB22FC1BA75F170091A5E6 /* Main.storyboard */ = {
			isa = PBXVariantGroup;
			children = (
				23AB22FD1BA75F170091A5E6 /* Base */,
			);
			name = Main.storyboard;
			sourceTree = "<group>";
		};
		23AB23011BA75F170091A5E6 /* LaunchScreen.storyboard */ = {
			isa = PBXVariantGroup;
			children = (
				23AB23021BA75F170091A5E6 /* Base */,
			);
			name = LaunchScreen.storyboard;
			sourceTree = "<group>";
		};
/* End PBXVariantGroup section */

/* Begin XCBuildConfiguration section */
		23AB231B1BA75F170091A5E6 /* Debug */ = {
			isa = XCBuildConfiguration;
			buildSettings = {
				ALWAYS_SEARCH_USER_PATHS = NO;
				CLANG_CXX_LANGUAGE_STANDARD = "gnu++0x";
				CLANG_CXX_LIBRARY = "libc++";
				CLANG_ENABLE_MODULES = YES;
				CLANG_ENABLE_OBJC_ARC = YES;
				CLANG_WARN_BOOL_CONVERSION = YES;
				CLANG_WARN_CONSTANT_CONVERSION = YES;
				CLANG_WARN_DIRECT_OBJC_ISA_USAGE = YES_ERROR;
				CLANG_WARN_EMPTY_BODY = YES;
				CLANG_WARN_ENUM_CONVERSION = YES;
				CLANG_WARN_INT_CONVERSION = YES;
				CLANG_WARN_OBJC_ROOT_CLASS = YES_ERROR;
				CLANG_WARN_UNREACHABLE_CODE = YES;
				CLANG_WARN__DUPLICATE_METHOD_MATCH = YES;
				"CODE_SIGN_IDENTITY[sdk=iphoneos*]" = "iPhone Developer";
				COPY_PHASE_STRIP = NO;
				DEBUG_INFORMATION_FORMAT = dwarf;
				ENABLE_STRICT_OBJC_MSGSEND = YES;
				ENABLE_TESTABILITY = YES;
				GCC_C_LANGUAGE_STANDARD = gnu99;
				GCC_DYNAMIC_NO_PIC = NO;
				GCC_NO_COMMON_BLOCKS = YES;
				GCC_OPTIMIZATION_LEVEL = 0;
				GCC_PREPROCESSOR_DEFINITIONS = (
					"DEBUG=1",
					"$(inherited)",
				);
				GCC_WARN_64_TO_32_BIT_CONVERSION = YES;
				GCC_WARN_ABOUT_RETURN_TYPE = YES_ERROR;
				GCC_WARN_UNDECLARED_SELECTOR = YES;
				GCC_WARN_UNINITIALIZED_AUTOS = YES_AGGRESSIVE;
				GCC_WARN_UNUSED_FUNCTION = YES;
				GCC_WARN_UNUSED_VARIABLE = YES;
				IPHONEOS_DEPLOYMENT_TARGET = 8.0;
				MTL_ENABLE_DEBUG_INFO = YES;
				ONLY_ACTIVE_ARCH = YES;
				SDKROOT = iphoneos;
				SWIFT_OBJC_BRIDGING_HEADER = "Taurus-Bridging-Header.h";
				SWIFT_OPTIMIZATION_LEVEL = "-Onone";
			};
			name = Debug;
		};
		23AB231C1BA75F170091A5E6 /* Release */ = {
			isa = XCBuildConfiguration;
			buildSettings = {
				ALWAYS_SEARCH_USER_PATHS = NO;
				CLANG_CXX_LANGUAGE_STANDARD = "gnu++0x";
				CLANG_CXX_LIBRARY = "libc++";
				CLANG_ENABLE_MODULES = YES;
				CLANG_ENABLE_OBJC_ARC = YES;
				CLANG_WARN_BOOL_CONVERSION = YES;
				CLANG_WARN_CONSTANT_CONVERSION = YES;
				CLANG_WARN_DIRECT_OBJC_ISA_USAGE = YES_ERROR;
				CLANG_WARN_EMPTY_BODY = YES;
				CLANG_WARN_ENUM_CONVERSION = YES;
				CLANG_WARN_INT_CONVERSION = YES;
				CLANG_WARN_OBJC_ROOT_CLASS = YES_ERROR;
				CLANG_WARN_UNREACHABLE_CODE = YES;
				CLANG_WARN__DUPLICATE_METHOD_MATCH = YES;
				"CODE_SIGN_IDENTITY[sdk=iphoneos*]" = "iPhone Developer";
				COPY_PHASE_STRIP = NO;
				DEBUG_INFORMATION_FORMAT = "dwarf-with-dsym";
				ENABLE_NS_ASSERTIONS = NO;
				ENABLE_STRICT_OBJC_MSGSEND = YES;
				GCC_C_LANGUAGE_STANDARD = gnu99;
				GCC_NO_COMMON_BLOCKS = YES;
				GCC_WARN_64_TO_32_BIT_CONVERSION = YES;
				GCC_WARN_ABOUT_RETURN_TYPE = YES_ERROR;
				GCC_WARN_UNDECLARED_SELECTOR = YES;
				GCC_WARN_UNINITIALIZED_AUTOS = YES_AGGRESSIVE;
				GCC_WARN_UNUSED_FUNCTION = YES;
				GCC_WARN_UNUSED_VARIABLE = YES;
				IPHONEOS_DEPLOYMENT_TARGET = 8.0;
				MTL_ENABLE_DEBUG_INFO = NO;
				SDKROOT = iphoneos;
				SWIFT_OBJC_BRIDGING_HEADER = "Taurus-Bridging-Header.h";
				VALIDATE_PRODUCT = YES;
			};
			name = Release;
		};
		23AB231E1BA75F170091A5E6 /* Debug */ = {
			isa = XCBuildConfiguration;
			baseConfigurationReference = F04A1F33885B832737DD0D75 /* Pods.debug.xcconfig */;
			buildSettings = {
				ASSETCATALOG_COMPILER_APPICON_NAME = AppIcon;
				CODE_SIGN_IDENTITY = "iPhone Developer";
<<<<<<< HEAD
=======
				"CODE_SIGN_IDENTITY[sdk=iphoneos*]" = "iPhone Developer";
>>>>>>> d16a2f01
				INFOPLIST_FILE = Taurus/Info.plist;
				LD_RUNPATH_SEARCH_PATHS = "$(inherited) @executable_path/Frameworks";
				PRODUCT_BUNDLE_IDENTIFIER = com.numenta.taurusmobile;
				PRODUCT_NAME = "$(TARGET_NAME)";
				PROVISIONING_PROFILE = "";
			};
			name = Debug;
		};
		23AB231F1BA75F170091A5E6 /* Release */ = {
			isa = XCBuildConfiguration;
			baseConfigurationReference = CC722459B06198A44AE0D9BF /* Pods.release.xcconfig */;
			buildSettings = {
				ASSETCATALOG_COMPILER_APPICON_NAME = AppIcon;
				CODE_SIGN_IDENTITY = "iPhone Developer";
<<<<<<< HEAD
=======
				"CODE_SIGN_IDENTITY[sdk=iphoneos*]" = "iPhone Developer";
>>>>>>> d16a2f01
				INFOPLIST_FILE = Taurus/Info.plist;
				LD_RUNPATH_SEARCH_PATHS = "$(inherited) @executable_path/Frameworks";
				PRODUCT_BUNDLE_IDENTIFIER = com.numenta.taurusmobile;
				PRODUCT_NAME = "$(TARGET_NAME)";
				PROVISIONING_PROFILE = "";
			};
			name = Release;
		};
		23AB23211BA75F170091A5E6 /* Debug */ = {
			isa = XCBuildConfiguration;
			baseConfigurationReference = F04A1F33885B832737DD0D75 /* Pods.debug.xcconfig */;
			buildSettings = {
				BUNDLE_LOADER = "$(TEST_HOST)";
				INFOPLIST_FILE = TaurusTests/Info.plist;
				LD_RUNPATH_SEARCH_PATHS = "$(inherited) @executable_path/Frameworks @loader_path/Frameworks";
				PRODUCT_BUNDLE_IDENTIFIER = com.numenta.TaurusTests;
				PRODUCT_NAME = "$(TARGET_NAME)";
				TEST_HOST = "$(BUILT_PRODUCTS_DIR)/Taurus.app/Taurus";
			};
			name = Debug;
		};
		23AB23221BA75F170091A5E6 /* Release */ = {
			isa = XCBuildConfiguration;
			baseConfigurationReference = CC722459B06198A44AE0D9BF /* Pods.release.xcconfig */;
			buildSettings = {
				BUNDLE_LOADER = "$(TEST_HOST)";
				INFOPLIST_FILE = TaurusTests/Info.plist;
				LD_RUNPATH_SEARCH_PATHS = "$(inherited) @executable_path/Frameworks @loader_path/Frameworks";
				PRODUCT_BUNDLE_IDENTIFIER = com.numenta.TaurusTests;
				PRODUCT_NAME = "$(TARGET_NAME)";
				TEST_HOST = "$(BUILT_PRODUCTS_DIR)/Taurus.app/Taurus";
			};
			name = Release;
		};
		23AB23241BA75F170091A5E6 /* Debug */ = {
			isa = XCBuildConfiguration;
			buildSettings = {
				INFOPLIST_FILE = TaurusUITests/Info.plist;
				LD_RUNPATH_SEARCH_PATHS = "$(inherited) @executable_path/Frameworks @loader_path/Frameworks";
				PRODUCT_BUNDLE_IDENTIFIER = com.numenta.TaurusUITests;
				PRODUCT_NAME = "$(TARGET_NAME)";
				TEST_TARGET_NAME = Taurus;
				USES_XCTRUNNER = YES;
			};
			name = Debug;
		};
		23AB23251BA75F170091A5E6 /* Release */ = {
			isa = XCBuildConfiguration;
			buildSettings = {
				INFOPLIST_FILE = TaurusUITests/Info.plist;
				LD_RUNPATH_SEARCH_PATHS = "$(inherited) @executable_path/Frameworks @loader_path/Frameworks";
				PRODUCT_BUNDLE_IDENTIFIER = com.numenta.TaurusUITests;
				PRODUCT_NAME = "$(TARGET_NAME)";
				TEST_TARGET_NAME = Taurus;
				USES_XCTRUNNER = YES;
			};
			name = Release;
		};
/* End XCBuildConfiguration section */

/* Begin XCConfigurationList section */
		23AB22F01BA75F170091A5E6 /* Build configuration list for PBXProject "taurus" */ = {
			isa = XCConfigurationList;
			buildConfigurations = (
				23AB231B1BA75F170091A5E6 /* Debug */,
				23AB231C1BA75F170091A5E6 /* Release */,
			);
			defaultConfigurationIsVisible = 0;
			defaultConfigurationName = Release;
		};
		23AB231D1BA75F170091A5E6 /* Build configuration list for PBXNativeTarget "Taurus" */ = {
			isa = XCConfigurationList;
			buildConfigurations = (
				23AB231E1BA75F170091A5E6 /* Debug */,
				23AB231F1BA75F170091A5E6 /* Release */,
			);
			defaultConfigurationIsVisible = 0;
			defaultConfigurationName = Release;
		};
		23AB23201BA75F170091A5E6 /* Build configuration list for PBXNativeTarget "TaurusTests" */ = {
			isa = XCConfigurationList;
			buildConfigurations = (
				23AB23211BA75F170091A5E6 /* Debug */,
				23AB23221BA75F170091A5E6 /* Release */,
			);
			defaultConfigurationIsVisible = 0;
			defaultConfigurationName = Release;
		};
		23AB23231BA75F170091A5E6 /* Build configuration list for PBXNativeTarget "TaurusUITests" */ = {
			isa = XCConfigurationList;
			buildConfigurations = (
				23AB23241BA75F170091A5E6 /* Debug */,
				23AB23251BA75F170091A5E6 /* Release */,
			);
			defaultConfigurationIsVisible = 0;
			defaultConfigurationName = Release;
		};
/* End XCConfigurationList section */
	};
	rootObject = 23AB22ED1BA75F170091A5E6 /* Project object */;
}<|MERGE_RESOLUTION|>--- conflicted
+++ resolved
@@ -499,16 +499,12 @@
 				TargetAttributes = {
 					23AB22F41BA75F170091A5E6 = {
 						CreatedOnToolsVersion = 7.0;
-<<<<<<< HEAD
 						DevelopmentTeam = 2589Z673MU;
-=======
-						DevelopmentTeam = LSVUY74P37;
 						SystemCapabilities = {
 							com.apple.BackgroundModes = {
 								enabled = 1;
 							};
 						};
->>>>>>> d16a2f01
 					};
 					23AB23081BA75F170091A5E6 = {
 						CreatedOnToolsVersion = 7.0;
@@ -834,15 +830,11 @@
 			buildSettings = {
 				ASSETCATALOG_COMPILER_APPICON_NAME = AppIcon;
 				CODE_SIGN_IDENTITY = "iPhone Developer";
-<<<<<<< HEAD
-=======
 				"CODE_SIGN_IDENTITY[sdk=iphoneos*]" = "iPhone Developer";
->>>>>>> d16a2f01
 				INFOPLIST_FILE = Taurus/Info.plist;
 				LD_RUNPATH_SEARCH_PATHS = "$(inherited) @executable_path/Frameworks";
 				PRODUCT_BUNDLE_IDENTIFIER = com.numenta.taurusmobile;
 				PRODUCT_NAME = "$(TARGET_NAME)";
-				PROVISIONING_PROFILE = "";
 			};
 			name = Debug;
 		};
@@ -852,15 +844,11 @@
 			buildSettings = {
 				ASSETCATALOG_COMPILER_APPICON_NAME = AppIcon;
 				CODE_SIGN_IDENTITY = "iPhone Developer";
-<<<<<<< HEAD
-=======
 				"CODE_SIGN_IDENTITY[sdk=iphoneos*]" = "iPhone Developer";
->>>>>>> d16a2f01
 				INFOPLIST_FILE = Taurus/Info.plist;
 				LD_RUNPATH_SEARCH_PATHS = "$(inherited) @executable_path/Frameworks";
 				PRODUCT_BUNDLE_IDENTIFIER = com.numenta.taurusmobile;
 				PRODUCT_NAME = "$(TARGET_NAME)";
-				PROVISIONING_PROFILE = "";
 			};
 			name = Release;
 		};
